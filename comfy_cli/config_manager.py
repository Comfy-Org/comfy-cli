import configparser
import os
from comfy_cli.utils import singleton, get_os, is_running
from comfy_cli import constants
from typing import Optional, Tuple


@singleton
class ConfigManager(object):
    def __init__(self):
        self.config = configparser.ConfigParser()
        self.background: Optional[Tuple[str, int, int]] = None
        self.load()

    @staticmethod
    def get_config_path():
        return constants.DEFAULT_CONFIG[get_os()]

    def get_config_file_path(self):
        return os.path.join(self.get_config_path(), "config.ini")

    def write_config(self):
        config_file_path = os.path.join(self.get_config_path(), "config.ini")
        dir_path = os.path.dirname(config_file_path)
        if not os.path.exists(dir_path):
            os.mkdir(dir_path)

        with open(config_file_path, "w") as configfile:
            self.config.write(configfile)

    def set(self, key, value):
        """
        Set a key-value pair in the config file.
        """
        self.config["DEFAULT"][key] = value
        self.write_config()  # Write changes to file immediately

    def get(self, key):
        """
        Get a value from the config file. Returns None if the key does not exist.
        """
        return self.config["DEFAULT"].get(
            key, None
        )  # Returns None if the key does not exist

    def load(self):
        config_file_path = self.get_config_file_path()
        if os.path.exists(config_file_path):
            self.config = configparser.ConfigParser()
            self.config.read(config_file_path)

        # TODO: We need a policy for clearing the tmp directory.
        tmp_path = os.path.join(self.get_config_path(), "tmp")
        if not os.path.exists(tmp_path):
            os.makedirs(tmp_path)

        if "background" in self.config["DEFAULT"]:
            bg_info = self.config["DEFAULT"]["background"].strip("()").split(",")
            bg_info = [item.strip().strip("'") for item in bg_info]
            self.background = bg_info[0], int(bg_info[1]), int(bg_info[2])

            if not is_running(self.background[2]):
                self.remove_background()

    def fill_print_env(self, table):
        table.add_row("Config Path", self.get_config_file_path())

        launch_extras = ""
        if self.config.has_option("DEFAULT", "default_workspace"):
            table.add_row(
                "Default ComfyUI workspace",
                self.config["DEFAULT"][constants.CONFIG_KEY_DEFAULT_WORKSPACE],
            )

            launch_extras = self.config["DEFAULT"].get(
                constants.CONFIG_KEY_DEFAULT_LAUNCH_EXTRAS, ""
            )
        else:
            table.add_row("Default ComfyUI workspace", "No default ComfyUI workspace")

        if launch_extras == "":
            launch_extras = "[bold red]None[/bold red]"

        table.add_row("Default ComfyUI launch extra options", launch_extras)

        if self.config.has_option("DEFAULT", constants.CONFIG_KEY_RECENT_WORKSPACE):
            table.add_row(
                "Recent ComfyUI workspace",
                self.config["DEFAULT"][constants.CONFIG_KEY_RECENT_WORKSPACE],
            )
        else:
            table.add_row("Recent ComfyUI workspace", "No recent run")

<<<<<<< HEAD
        if self.config.has_option("DEFAULT", constants.CONFIG_KEY_BACKGROUND):
=======
        if self.config.has_option("DEFAULT", "enable_tracking"):
            table.add_row(
                "Tracking Analytics",
                (
                    "Enabled"
                    if self.config["DEFAULT"]["enable_tracking"] == "True"
                    else "Disabled"
                ),
            )

        if self.config.has_option("DEFAULT", "background"):
>>>>>>> 5b5f0afc
            bg_info = self.background
            if bg_info:
                table.add_row(
                    "Background ComfyUI",
                    f"http://{bg_info[0]}:{bg_info[1]} (pid={bg_info[2]})",
                )
        else:
            table.add_row("Background ComfyUI", "[bold red]No[/bold red]")

    def remove_background(self):
        del self.config["DEFAULT"]["background"]
        self.write_config()
        self.background = None<|MERGE_RESOLUTION|>--- conflicted
+++ resolved
@@ -91,9 +91,6 @@
         else:
             table.add_row("Recent ComfyUI workspace", "No recent run")
 
-<<<<<<< HEAD
-        if self.config.has_option("DEFAULT", constants.CONFIG_KEY_BACKGROUND):
-=======
         if self.config.has_option("DEFAULT", "enable_tracking"):
             table.add_row(
                 "Tracking Analytics",
@@ -104,8 +101,7 @@
                 ),
             )
 
-        if self.config.has_option("DEFAULT", "background"):
->>>>>>> 5b5f0afc
+        if self.config.has_option("DEFAULT", constants.CONFIG_KEY_BACKGROUND):
             bg_info = self.background
             if bg_info:
                 table.add_row(
