import os
import subprocess
import sys
import time
import uuid
import webbrowser

from typing import Optional

import questionary
import typer
from rich import print
from typing_extensions import Annotated, List

from comfy_cli import constants, env_checker, logging, tracking, ui, utils
from comfy_cli.command import custom_nodes
from comfy_cli.command import install as install_inner
<<<<<<< HEAD
from comfy_cli.command.snapshot import command as snapshot_command
from comfy_cli.command import run as run_inner
=======
>>>>>>> 5b5f0afc
from comfy_cli.command.models import models as models_command
from comfy_cli.config_manager import ConfigManager
from comfy_cli.env_checker import EnvChecker, check_comfy_server_running
from comfy_cli.workspace_manager import WorkspaceManager, check_comfy_repo

logging.setup_logging()
app = typer.Typer()
workspace_manager = WorkspaceManager()


def main():
    app()


def mutually_exclusive_group_options():
    group = []

    def callback(_ctx: typer.Context, param: typer.CallbackParam, value: str):
        # Add cli option to group if it was called with a value
        if value is not None and param.name not in group:
            group.append(param.name)
        if len(group) > 1:
            raise typer.BadParameter(
                f"option `{param.name}` is mutually exclusive with option `{group[0]}`"
            )
        return value

    return callback


exclusivity_callback = mutually_exclusive_group_options()


@app.callback(invoke_without_command=True)
def entry(
    ctx: typer.Context,
    workspace: Optional[str] = typer.Option(
        default=None,
        show_default=False,
        help="Path to ComfyUI workspace",
        callback=exclusivity_callback,
    ),
    recent: Optional[bool] = typer.Option(
        default=None,
        show_default=False,
        is_flag=True,
        help="Execute from recent path",
        callback=exclusivity_callback,
    ),
    here: Optional[bool] = typer.Option(
        default=None,
        show_default=False,
        is_flag=True,
        help="Execute from current path",
        callback=exclusivity_callback,
    ),
):
    workspace_manager.setup_workspace_manager(workspace, here, recent)

    tracking.prompt_tracking_consent()

    if ctx.invoked_subcommand is None:
        print(ctx.get_help())
        ctx.exit()
    start_time = time.time()
    workspace_manager.scan_dir()
    end_time = time.time()

    logging.info(f"scan_dir took {end_time - start_time:.2f} seconds to run")


@app.command(help="Download and install ComfyUI and ComfyUI-Manager")
@tracking.track_command()
def install(
    url: Annotated[str, typer.Option(show_default=False)] = constants.COMFY_GITHUB_URL,
    manager_url: Annotated[
        str, typer.Option(show_default=False)
    ] = constants.COMFY_MANAGER_GITHUB_URL,
    restore: Annotated[
        bool,
        lambda: typer.Option(
            default=False,
            help="Restore dependencies for installed ComfyUI if not installed",
        ),
    ] = False,
    skip_manager: Annotated[
        bool, typer.Option(help="Skip installing the manager component")
    ] = False,
    amd: Annotated[bool, typer.Option(help="Install for AMD gpu")] = False,
<<<<<<< HEAD
    commit: Annotated[str, typer.Option(help="Specify commit hash for ComfyUI")] = None,
    snapshot: Annotated[
        str, typer.Option(help="Specify path to comfy-lock.yaml ")
=======
    commit: Annotated[
        Optional[str], typer.Option(help="Specify commit hash for ComfyUI")
>>>>>>> 5b5f0afc
    ] = None,
):
    checker = EnvChecker()

    if snapshot is not None:
        snapshot = os.path.abspath(snapshot)

    comfy_path = workspace_manager.get_specified_workspace()

    if comfy_path is None:
        comfy_path = utils.get_not_user_set_default_workspace()

    is_comfy_path, repo_dir = check_comfy_repo(comfy_path)
    if is_comfy_path and not restore:
        typer.echo(
            f"[bold red]ComfyUI is already installed at the specified path:[/bold red] {comfy_path}\n"
            f"[bold yellow]If you want to restore dependencies, add the '--restore' option.[/bold yellow]",
            err=True,
        )
        raise typer.Exit(code=1)

    if repo_dir is not None:
        comfy_path = str(repo_dir.working_dir)

    if checker.python_version.major < 3.9:
        print(
            "[bold red]Python version 3.9 or higher is required to run ComfyUI.[/bold red]"
        )
        print(
            f"You are currently using Python version {env_checker.format_python_version(checker.python_version)}."
        )

    torch_mode = None
    if amd:
        torch_mode = "amd"

    install_inner.execute(
        url,
        manager_url,
        comfy_path,
        restore,
        skip_manager,
        torch_mode,
        commit=commit,
    )

    if snapshot is not None:
        snapshot_command.apply_snapshot(snapshot)

    print(f"ComfyUI is installed at: {comfy_path}")


@app.command(help="Stop background ComfyUI")
@tracking.track_command()
def update(target: str = typer.Argument("comfy", help="[all|comfy]")):
    if target not in ["all", "comfy"]:
        typer.echo(
            f"Invalid target: {target}. Allowed targets are 'all', 'comfy'.",
            err=True,
        )
        raise typer.Exit(code=1)

    _env_checker = EnvChecker()
    comfy_path = workspace_manager.workspace_path

    if "all" == target:
        custom_nodes.command.execute_cm_cli(["update", "all"])
    else:
        print(f"Updating ComfyUI in {comfy_path}...")
        if comfy_path is None:
            print("ComfyUI path is not found.")
            raise typer.Exit(code=1)
        os.chdir(comfy_path)
        subprocess.run(["git", "pull"], check=True)
        subprocess.run(
            [sys.executable, "-m", "pip", "install", "-r", "requirements.txt"],
            check=True,
        )


# @app.command(help="Run workflow file")
# @tracking.track_command()
# def run(
#   workflow_file: Annotated[str, typer.Option(help="Path to the workflow file.")],
# ):
#   run_inner.execute(workflow_file)


def validate_comfyui(_env_checker):
    if _env_checker.comfy_repo is None:
        print(
            "[bold red]If ComfyUI is not installed, this feature cannot be used.[/bold red]"
        )
        raise typer.Exit(code=1)


def launch_comfyui(extra, background=False):
    if background:
        config_background = ConfigManager().background
        if config_background is not None and utils.is_running(config_background[2]):
            print(
                "[bold red]ComfyUI is already running in background.\nYou cannot start more than one background service.[/bold red]\n"
            )
            raise typer.Exit(code=1)

        port = 8188
        listen = "127.0.0.1"

        if extra is not None:
            for i in range(len(extra) - 1):
                if extra[i] == "--port":
                    port = extra[i + 1]
                if listen[i] == "--listen":
                    listen = extra[i + 1]

            if check_comfy_server_running(port):
                print(
                    f"[bold red]The {port} port is already in use. A new ComfyUI server cannot be launched.\n[bold red]\n"
                )
                raise typer.Exit(code=1)

            if len(extra) > 0:
                extra = ["--"] + extra
        else:
            extra = []

        cmd = [
            "comfy",
            f"--workspace={os.path.abspath(os.getcwd())}",
            "launch",
        ] + extra

        process = subprocess.Popen(
            cmd, stdout=subprocess.DEVNULL, stderr=subprocess.DEVNULL
        )
        print(
            f"[bold yellow]Run ComfyUI in the background.[/bold yellow] ({listen}:{port})"
        )
        ConfigManager().config["DEFAULT"][
            constants.CONFIG_KEY_BACKGROUND
        ] = f"{(listen, port, process.pid)}"
        ConfigManager().write_config()
        return

    env_path = EnvChecker().get_isolated_env()
    reboot_path = None

    new_env = os.environ.copy()

    if env_path is not None:
        session_path = os.path.join(
            ConfigManager().get_config_path(), "tmp", str(uuid.uuid4())
        )
        new_env["__COMFY_CLI_SESSION__"] = session_path

        # To minimize the possibility of leaving residue in the tmp directory, use files instead of directories.
        reboot_path = os.path.join(session_path + ".reboot")

    extra = extra if extra is not None else []

    while True:
        subprocess.run([sys.executable, "main.py"] + extra, env=new_env, check=False)

        if not reboot_path:
            print("[bold red]ComfyUI is not installed.[/bold red]\n")
            return

        if not os.path.exists(reboot_path):
            return

        os.remove(reboot_path)


@app.command(help="Stop background ComfyUI")
@tracking.track_command()
def stop():
    if constants.CONFIG_KEY_BACKGROUND not in ConfigManager().config["DEFAULT"]:
        print("[bold red]No ComfyUI is running in the background.[/bold red]\n")
        raise typer.Exit(code=1)

    bg_info = ConfigManager().background
    if not bg_info:
        print("[bold red]No ComfyUI is running in the background.[/bold red]\n")
        raise typer.Exit(code=1)
    is_killed = utils.kill_all(bg_info[2])

    if not is_killed:
        print("[bold red]Failed to stop ComfyUI in the background.[/bold red]\n")
    else:
        print(
            f"[bold yellow]Background ComfyUI is stopped.[/bold yellow] ({bg_info[0]}:{bg_info[1]})"
        )

    ConfigManager().remove_background()


@app.command(help="Launch ComfyUI: ?[--background] ?[-- <extra args ...>]")
@tracking.track_command()
def launch(
    background: Annotated[
        bool, typer.Option(help="Launch ComfyUI in background")
    ] = False,
    extra: List[str] = typer.Argument(None),
):
    resolved_workspace = workspace_manager.workspace_path
    if not resolved_workspace:
        print(
            "\nComfyUI is not available.\nTo install ComfyUI, you can run:\n\n\tcomfy install\n\n",
            file=sys.stderr,
        )
        raise typer.Exit(code=1)

    print(f"\nLaunching ComfyUI from: {resolved_workspace}\n")

    # Update the recent workspace
    workspace_manager.set_recent_workspace(resolved_workspace)

    os.chdir(resolved_workspace)
    launch_comfyui(extra, background=background)


@app.command("set-default", help="Set default ComfyUI path")
@tracking.track_command()
def set_default(workspace_path: str):
    comfy_path = os.path.expanduser(workspace_path)

    if not os.path.exists(comfy_path):
        print(f"Path not found: {comfy_path}.")
        raise typer.Exit(code=1)

    if not check_comfy_repo(comfy_path)[0]:
        print(f"Specified path is not a ComfyUI path: {comfy_path}.")
        raise typer.Exit(code=1)

    print(f"Specified path is set as default ComfyUI path: {comfy_path} ")
    workspace_manager.set_default_workspace(comfy_path)


@app.command(help="Show which ComfyUI is selected.")
@tracking.track_command()
def which():
    comfy_path = workspace_manager.workspace_path
    if comfy_path is None:
        print(
            "ComfyUI not found, please run 'comfy install', run 'comfy' in a ComfyUI directory, or specify the workspace path with '--workspace'."
        )
        raise typer.Exit(code=1)

    print(f"Target ComfyUI path: {comfy_path}")


@app.command(help="Print out current environment variables.")
@tracking.track_command()
def env():
    _env_checker = EnvChecker()
    _env_checker.print()


@app.command(hidden=True)
@tracking.track_command()
def nodes():
    print(
        "\n[bold red] No such command, did you mean 'comfy node' instead?[/bold red]\n"
    )


@app.command(hidden=True)
@tracking.track_command()
def models():
    print(
        "\n[bold red] No such command, did you mean 'comfy model' instead?[/bold red]\n"
    )


@app.command(help="Provide feedback on the Comfy CLI tool.")
@tracking.track_command()
def feedback():
    print("Feedback Collection for Comfy CLI Tool\n")

    # General Satisfaction
    general_satisfaction_score = ui.prompt_select(
        question="On a scale of 1 to 5, how satisfied are you with the Comfy CLI tool? (1 being very dissatisfied and 5 being very satisfied)",
        choices=["1", "2", "3", "4", "5"],
    )
    tracking.track_event(
        "feedback_general_satisfaction", {"score": general_satisfaction_score}
    )

    # Usability and User Experience
    usability_satisfaction_score = ui.prompt_select(
        question="On a scale of 1 to 5,  how satisfied are you with the usability and user experience of the Comfy CLI tool? (1 being very dissatisfied and 5 being very satisfied)",
        choices=["1", "2", "3", "4", "5"],
    )
    tracking.track_event(
        "feedback_usability_satisfaction", {"score": usability_satisfaction_score}
    )

    # Additional Feature-Specific Feedback
    if questionary.confirm(
        "Do you want to provide additional feature-specific feedback on our GitHub page?"
    ).ask():
        tracking.track_event("feedback_additional")
        webbrowser.open("https://github.com/Comfy-Org/comfy-cli/issues/new/choose")

    print("Thank you for your feedback!")


app.add_typer(models_command.app, name="model", help="Manage models.")
app.add_typer(custom_nodes.app, name="node", help="Manage custom nodes.")
<<<<<<< HEAD
app.add_typer(custom_nodes.manager_app, name="manager", help="Manager ComfyUI-Manager.")
app.add_typer(snapshot_command.app, name="snapshot", help="Manage custom nodes.")
=======
app.add_typer(custom_nodes.manager_app, name="manager", help="Manage ComfyUI-Manager.")
app.add_typer(tracking.app, name="tracking", help="Manage analytics tracking settings.")
>>>>>>> 5b5f0afc
<|MERGE_RESOLUTION|>--- conflicted
+++ resolved
@@ -4,7 +4,6 @@
 import time
 import uuid
 import webbrowser
-
 from typing import Optional
 
 import questionary
@@ -15,11 +14,7 @@
 from comfy_cli import constants, env_checker, logging, tracking, ui, utils
 from comfy_cli.command import custom_nodes
 from comfy_cli.command import install as install_inner
-<<<<<<< HEAD
 from comfy_cli.command.snapshot import command as snapshot_command
-from comfy_cli.command import run as run_inner
-=======
->>>>>>> 5b5f0afc
 from comfy_cli.command.models import models as models_command
 from comfy_cli.config_manager import ConfigManager
 from comfy_cli.env_checker import EnvChecker, check_comfy_server_running
@@ -109,14 +104,11 @@
         bool, typer.Option(help="Skip installing the manager component")
     ] = False,
     amd: Annotated[bool, typer.Option(help="Install for AMD gpu")] = False,
-<<<<<<< HEAD
-    commit: Annotated[str, typer.Option(help="Specify commit hash for ComfyUI")] = None,
+    commit: Annotated[
+        Optional[str], typer.Option(help="Specify commit hash for ComfyUI")
+    ] = None,
     snapshot: Annotated[
         str, typer.Option(help="Specify path to comfy-lock.yaml ")
-=======
-    commit: Annotated[
-        Optional[str], typer.Option(help="Specify commit hash for ComfyUI")
->>>>>>> 5b5f0afc
     ] = None,
 ):
     checker = EnvChecker()
@@ -426,10 +418,6 @@
 
 app.add_typer(models_command.app, name="model", help="Manage models.")
 app.add_typer(custom_nodes.app, name="node", help="Manage custom nodes.")
-<<<<<<< HEAD
-app.add_typer(custom_nodes.manager_app, name="manager", help="Manager ComfyUI-Manager.")
-app.add_typer(snapshot_command.app, name="snapshot", help="Manage custom nodes.")
-=======
 app.add_typer(custom_nodes.manager_app, name="manager", help="Manage ComfyUI-Manager.")
 app.add_typer(tracking.app, name="tracking", help="Manage analytics tracking settings.")
->>>>>>> 5b5f0afc
+app.add_typer(snapshot_command.app, name="snapshot", help="Manage custom nodes.")