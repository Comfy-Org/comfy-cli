# comfy-cli

comfy-cli is a command line tool that helps users easily install and manage [ComfyUI](https://github.com/comfyanonymous/ComfyUI), a powerful open-source machine learning framework. With comfy-cli, you can quickly set up ComfyUI, install packages, and manage custom nodes, all from the convenience of your terminal.

## Features

- 🚀 Easy installation of ComfyUI with a single command
- 📦 Seamless package management for ComfyUI extensions and dependencies
- 🔧 Custom node management for extending ComfyUI's functionality
- 🗄️ Download checkpoints and save model hash
- 💻 Cross-platform compatibility (Windows, macOS, Linux)
- 📖 Comprehensive documentation and examples

## Installation

To install comfy-cli, make sure you have Python 3.7 or higher installed on your system. Then, run the following command:

`pip install comfy-cli`


## Usage

### Installing ComfyUI

To install ComfyUI using comfy, simply run:

`comfy install`

This command will download and set up the latest version of ComfyUI and ComfyUI-Manager on your
system. If you run in a ComfyUI repo that has already been setup. The command
will simply update the comfy.yaml file to reflect the local setup

  * `comfy install --skip-manager`: Install ComfyUI without ComfyUI-Manager.
  * `comfy --workspace=<path> install`: Install ComfyUI into `<path>/ComfyUI`.
  * For `comfy install`, if no path specification like `--workspace, --recent, or --here` is provided, it will be implicitly installed in `<HOME>/comfy`.


### Specifying execution path

* You can specify the path of ComfyUI where the command will be applied through path indicators as follows:
  * `comfy --workspace=<path>`: Run from the ComfyUI installed in the specified workspace.
  * `comfy --recent`: Run from the recently executed or installed ComfyUI.
  * `comfy --here`: Run from the ComfyUI located in the current directory.
* --workspace, --recent, and --here options cannot be used simultaneously.
* If there is no path indicator, the following priority applies:
  * Run from the default ComfyUI at the path specified by `comfy set-default <path>`.
  * Run from the recently executed or installed ComfyUI.
  * Run from the ComfyUI located in the current directory.

* Example 1: To run the recently executed ComfyUI:
  * `comfy --recent launch`
* Example 2: To install a package on the ComfyUI in the current directory:
  * `comfy --here node install ComfyUI-Impact-Pack`
* Example 3: To update the automatically selected path of ComfyUI and custom nodes based on priority:
  * `comfy node update all`

* You can use the `comfy which` command to check the path of the target workspace.
  * e.g `comfy --recent which`, `comfy --here which`, `comfy which`, ...


<<<<<<< HEAD
=======
### Default Setup

The default sets the option that will be executed by default when no specific workspace's ComfyUI has been set for the command.

  `comfy set-default <workspace path> ?[--launch-extras="<extra args>"]`

  - `--launch-extras` option specifies extra args that are applied only during launch by default. However, if extras are specified at the time of launch, this setting is ignored.


>>>>>>> dd26bdce
### Launch ComfyUI

Comfy provides commands that allow you to easily run the installed ComfyUI.

  `comfy launch`

- To run with default ComfyUI options:

  `comfy launch -- <extra args...>`

  `comfy launch -- --cpu --listen 0.0.0.0`

  - When you manually configure the extra options, the extras set by set-default will be overridden.

- To run background

  `comfy launch --background`

  `comfy --workspace=~/comfy launch --background -- --listen 10.0.0.10 --port 8000`
  - Instances launched with `--background` are displayed in the "Background ComfyUI" section of `comfy env`, providing management functionalities for a single background instance only. 
  - Since "Comfy Server Running" in `comfy env` only shows the default port 8188, it doesn't display ComfyUI running on a different port.
  - Background-running ComfyUI can be stopped with `comfy stop`.


### Managing Custom Nodes

comfy provides a convenient way to manage custom nodes for extending ComfyUI's functionality. Here are some examples:

- Show custom nodes' information:
 ```
comfy node [show|simple-show] [installed|enabled|not-installed|disabled|all|snapshot|snapshot-list]
                              ?[--channel <channel name>] 
                              ?[--mode [remote|local|cache]]
```
-
  `comfy node show all --channel recent`

  `comfy node simple-show installed`

  `comfy node update all`

  `comfy node install ComfyUI-Impact-Pack`


- Managing snapshot:

  `comfy node save-snapshot`

  `comfy node restore-snapshot <snapshot name>`


- Install dependencies:

  `comfy node install-deps --deps=<deps .json file>` 

  `comfy node install-deps --workflow=<workflow .json/.png file>`


- Generate deps:

  `comfy node deps-in-workflow --workflow=<workflow .json/.png file>` 


### Managing Models

- Model downloading

  `comfy model get`

  *Downloading models that have already been installed will 

- Model remove

  `comfy model enable-gui`

- Model list

  `comfy model list`


### Managing ComfyUI-Manager

- disable GUI of ComfyUI-Manager (disable Manager menu and Server)

  `comfy manager disable-gui`

- enable GUI of ComfyUI-Manager

  `comfy manager enable-gui`

- Clear reserved startup action:

  `comfy manager clear`


## Beta Feature: format of comfy-lock.yaml (WIP)

```
basic:

models:
  - model: [name of the model] 
    url: [url of the source, e.g. https://huggingface.co/...]
    paths: [list of paths to the model]
      - path: [path to the model]
      - path: [path to the model]
    hashes: [hashes for the model]
      - hash: [hash]
        type: [AutoV1, AutoV2, SHA256, CRC32, and Blake3]
    type: [type of the model, e.g. diffuser, lora, etc.]

  - model:
  ...

# compatible with ComfyUI-Manager's .yaml snapshot
custom_nodes:  
  comfyui: [commit hash]
  file_custom_nodes:
  - disabled: [bool]
    filename: [.py filename]
    ...
  git_custom_nodes:
    [git-url]:
      disabled: [bool]
      hash: [commit hash]
    ...
```

## Contributing

We welcome contributions to comfy-cli! If you have any ideas, suggestions, or
bug reports, please open an issue on our [GitHub
repository](https://github.com/Comfy-Org/comfy-cli/issues). If you'd like to contribute code,
please fork the repository and submit a pull request.

Check out the [Dev Guide](/DEV_README.md) for more details.

## License

comfy is released under the [GNU General Public License v3.0](https://github.com/drip-art/comfy-cli/blob/master/LICENSE).

## Support

If you encounter any issues or have questions about comfy-cli, please [open an issue](https://github.com/comfy-cli/issues) on our GitHub repository. We'll be happy to assist you!

Happy diffusing with ComfyUI and comfy-cli! 🎉
<|MERGE_RESOLUTION|>--- conflicted
+++ resolved
@@ -58,8 +58,6 @@
   * e.g `comfy --recent which`, `comfy --here which`, `comfy which`, ...
 
 
-<<<<<<< HEAD
-=======
 ### Default Setup
 
 The default sets the option that will be executed by default when no specific workspace's ComfyUI has been set for the command.
@@ -69,7 +67,6 @@
   - `--launch-extras` option specifies extra args that are applied only during launch by default. However, if extras are specified at the time of launch, this setting is ignored.
 
 
->>>>>>> dd26bdce
 ### Launch ComfyUI
 
 Comfy provides commands that allow you to easily run the installed ComfyUI.
@@ -100,7 +97,7 @@
 
 - Show custom nodes' information:
  ```
-comfy node [show|simple-show] [installed|enabled|not-installed|disabled|all|snapshot|snapshot-list]
+comfy node [show|simple-show] [installed|enabled|not-installed|disabled|all|snapshot|snapshot-list] 
                               ?[--channel <channel name>] 
                               ?[--mode [remote|local|cache]]
 ```
