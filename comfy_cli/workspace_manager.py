import concurrent.futures
import os
import sys
from dataclasses import dataclass, field
from datetime import datetime
from pathlib import Path
from typing import List, Optional

import git
import typer
import yaml
from rich import print

from comfy_cli import constants, logging
from comfy_cli import utils
from comfy_cli.config_manager import ConfigManager
from comfy_cli.env_checker import EnvChecker
from comfy_cli.utils import get_os, singleton


@dataclass
class ModelPath:
    path: str


@dataclass
class Model:
    name: Optional[str] = None
    url: Optional[str] = None
    paths: List[ModelPath] = field(default_factory=list)
    hash: Optional[str] = None
    type: Optional[str] = None


@dataclass
class Basics:
    name: Optional[str] = None
    updated_at: datetime = None


@dataclass
class CustomNode:
    # Todo: Add custom node fields for comfy-lock.yaml
    pass


@dataclass
class ComfyLockYAMLStruct:
    basics: Basics
    models: List[Model] = field(default_factory=list)
    custom_nodes: List[CustomNode] = field(default_factory=list)


def check_comfy_repo(path):
    if not os.path.exists(path):
        return False, None
    try:
        repo = git.Repo(path, search_parent_directories=True)
        path_is_comfy_repo = any(
            remote.url in constants.COMFY_ORIGIN_URL_CHOICES for remote in repo.remotes
        )
        if path_is_comfy_repo:
            return path_is_comfy_repo, repo
        else:
            return False, None
    # Not in a git repo at all
    except git.exc.InvalidGitRepositoryError:
        return False, None


# Generate and update this following method using chatGPT
def load_yaml(file_path: str) -> ComfyLockYAMLStruct:
    with open(file_path, "r", encoding="utf-8") as file:
        data = yaml.safe_load(file)
        basics = Basics(
            name=data.get("basics", {}).get("name"),
            updated_at=(
                datetime.fromisoformat(data.get("basics", {}).get("updated_at"))
                if data.get("basics", {}).get("updated_at")
                else None
            ),
        )
        models = [
            Model(
                name=m.get("model"),
                url=m.get("url"),
                paths=[ModelPath(path=p.get("path")) for p in m.get("paths", [])],
                hash=m.get("hash"),
                type=m.get("type"),
            )
            for m in data.get("models", [])
        ]
        custom_nodes = []


# Generate and update this following method using chatGPT
def save_yaml(file_path: str, metadata: ComfyLockYAMLStruct):
    data = {
        "basics": {
            "name": metadata.basics.name,
            "updated_at": metadata.basics.updated_at.isoformat(),
        },
        "models": [
            {
                "model": m.name,
                "url": m.url,
                "paths": [{"path": p.path} for p in m.paths],
                "hash": m.hash,
                "type": m.type,
            }
            for m in metadata.models
        ],
        "custom_nodes": [],
    }
    with open(file_path, "w", encoding="utf-8") as file:
        yaml.safe_dump(data, file, default_flow_style=False, allow_unicode=True)


# Function to check if the file is config.json
def check_file_is_model(path):
    if path.name.endswith(constants.SUPPORTED_PT_EXTENSIONS):
        return str(path)


@singleton
class WorkspaceManager:
    def __init__(
        self,
    ):
        self.config_manager = ConfigManager()
        self.metadata = ComfyLockYAMLStruct(basics=Basics(), models=[])
        self.specified_workspace = None
        self.use_here = None
        self.use_recent = None
        self.workspace_path = None

    def setup_workspace_manager(
        self,
        specified_workspace: Optional[str] = None,
        use_here: Optional[bool] = None,
        use_recent: Optional[bool] = None,
    ):
        self.specified_workspace = specified_workspace
        self.use_here = use_here
        self.use_recent = use_recent
        self.config_init_default_workspace()
        self.workspace_path = self.get_workspace_path()

    def set_recent_workspace(self, path: str):
        """
        Sets the most recent workspace path in the configuration.
        """
        self.config_manager.set(
            constants.CONFIG_KEY_RECENT_WORKSPACE, os.path.abspath(path)
        )

    def set_default_workspace(self, path: str):
        """
        Sets the default workspace path in the configuration.
        """
        self.config_manager.set(
            constants.CONFIG_KEY_DEFAULT_WORKSPACE, os.path.abspath(path)
        )

    def get_specified_workspace(self):
        if self.specified_workspace is None:
            return None

<<<<<<< HEAD
        return os.path.join(self.get_workspace_path(context), "ComfyUI")
=======
        return os.path.abspath(os.path.expanduser(self.specified_workspace))
>>>>>>> 2f2a2b45

    def get_workspace_path(self) -> str:
        """
        Retrieves the workspace path based on the following precedence:
        1. Specified Workspace
        2. Most Recent (if use_recent is True)
        3. User Set Default Workspace
        4. Current Directory (if it contains a ComfyUI setup)
        5. Most Recent Workspace
        6. Fallback Default Workspace ('~/comfy' for linux or ~/Documents/comfy for windows/macos)

        Raises:
            FileNotFoundError: If no valid workspace is found.
        """
        # Check for explicitly specified workspace first
        specified_workspace = self.get_specified_workspace()
        if self.specified_workspace:
            if check_comfy_repo(specified_workspace):
                return specified_workspace

            print(
                "[bold red]warn: The specified workspace is not ComfyUI directory.[/bold red]"
            )  # If a path has been explicitly specified, cancel the command for safety.
            raise typer.Exit(code=1)

        # Check for recent workspace if requested
        if self.use_recent:
            recent_workspace = self.config_manager.get(
                constants.CONFIG_KEY_RECENT_WORKSPACE
            )
            if not recent_workspace:
                print(
                    "[bold red]warn: No recent workspace has been set.[/bold red]"
                )  # If a path has been explicitly specified, cancel the command for safety.
                raise typer.Exit(code=1)

            if check_comfy_repo(recent_workspace):
                return recent_workspace

            print(
                "[bold red]warn: The recent workspace is not ComfyUI.[/bold red]"
            )  # If a path has been explicitly specified, cancel the command for safety.
            raise typer.Exit(code=1)

        # Check for current workspace if requested
        if self.use_here:
            current_directory = os.getcwd()
            found_comfy_repo, comfy_repo = check_comfy_repo(current_directory)
            if found_comfy_repo:
                return comfy_repo.working_dir

            print(
                "[bold red]warn: you are not current in a ComfyUI directory.[/bold red]"
            )
            raise typer.Exit(code=1)

        # Check for user-set default workspace
        default_workspace = self.config_manager.get(
            constants.CONFIG_KEY_DEFAULT_WORKSPACE
        )
        if check_comfy_repo(default_workspace):
            return default_workspace

        # Check for comfy-cli default workspace
        if check_comfy_repo(utils.get_not_user_set_default_workspace()):
            return default_workspace

        # Check the current directory for a ComfyUI
        if self.use_here is None:
            current_directory = os.getcwd()
            found_comfy_repo, comfy_repo = check_comfy_repo(
                os.path.join(current_directory)
            )
            # If it's in a sub dir of the ComfyUI repo, get the repo working dir
            if found_comfy_repo:
                return comfy_repo.working_dir

        # Fallback to the most recent workspace if it exists
        if self.use_recent is None:
            recent_workspace = self.config_manager.get(
                constants.CONFIG_KEY_RECENT_WORKSPACE
            )
            if check_comfy_repo(recent_workspace):
                return recent_workspace

        return None

    def config_init_default_workspace(self):
        _config_manager = ConfigManager()
        default_workspace = _config_manager.get(constants.CONFIG_KEY_DEFAULT_WORKSPACE)
        if default_workspace is not None:
            return
        _config_manager.set(
            constants.CONFIG_KEY_DEFAULT_WORKSPACE,
            constants.DEFAULT_COMFY_WORKSPACE[get_os()],
        )

    def get_comfyui_manager_path(self):
        if self.workspace_path is None:
            return None

        # To check more robustly, verify up to the `.git` path.
        manager_path = os.path.join(
            self.workspace_path, "custom_nodes", "ComfyUI-Manager"
        )
        return manager_path

    def is_comfyui_manager_installed(self):
        if self.workspace_path is None:
            return False

        # To check more robustly, verify up to the `.git` path.
        manager_git_path = os.path.join(
            self.workspace_path, "custom_nodes", "ComfyUI-Manager", ".git"
        )
        return os.path.exists(manager_git_path)

    def scan_dir(self):
        logging.info(f"Scanning directory: {self.workspace_path}")
        model_files = []
        for root, _dirs, files in os.walk(self.workspace_path):
            for file in files:
                if file.endswith(constants.SUPPORTED_PT_EXTENSIONS):
                    model_files.append(os.path.join(root, file))
        return model_files

    def scan_dir_concur(self):
        base_path = Path(".")
        model_files = []

        # Use ThreadPoolExecutor to manage concurrency
        with concurrent.futures.ThreadPoolExecutor() as executor:
            futures = [
                executor.submit(check_file_is_model, p) for p in base_path.rglob("*")
            ]
            for future in concurrent.futures.as_completed(futures):
                if future.result():
                    model_files.append(future.result())

        return model_files

    def load_metadata(self):
        file_path = os.path.join(self.workspace_path, constants.COMFY_LOCK_YAML_FILE)
        if os.path.exists(file_path):
            with open(file_path, "r", encoding="utf-8") as file:
                return yaml.safe_load(file)
        else:
            return {}

    def save_metadata(self):
        file_path = os.path.join(self.workspace_path, constants.COMFY_LOCK_YAML_FILE)
        save_yaml(file_path, self.metadata)<|MERGE_RESOLUTION|>--- conflicted
+++ resolved
@@ -166,11 +166,7 @@
         if self.specified_workspace is None:
             return None
 
-<<<<<<< HEAD
-        return os.path.join(self.get_workspace_path(context), "ComfyUI")
-=======
         return os.path.abspath(os.path.expanduser(self.specified_workspace))
->>>>>>> 2f2a2b45
 
     def get_workspace_path(self) -> str:
         """
