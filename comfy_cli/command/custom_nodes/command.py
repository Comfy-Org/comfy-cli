--- conflicted
+++ resolved
@@ -85,7 +85,6 @@
 def save_snapshot(
     output: Annotated[
         str,
-        None,
         typer.Option(
             show_default=False, help="Specify the output file path. (.json/.yaml)"
         ),
@@ -430,7 +429,6 @@
 @tracking.track_command("node")
 def install_deps(
     deps: Annotated[
-<<<<<<< HEAD
         str, typer.Option(show_default=False, help="Dependency spec file (.json)")
     ] = None,
     workflow: Annotated[
@@ -442,20 +440,6 @@
     ] = None,
     mode: Annotated[
         str, typer.Option(show_default=False, help="[remote|local|cache]")
-=======
-        str, None, typer.Option(show_default=False, help="Dependency spec file (.json)")
-    ] = None,
-    workflow: Annotated[
-        str, None, typer.Option(show_default=False, help="Workflow file (.json/.png)")
-    ] = None,
-    channel: Annotated[
-        str,
-        "--channel",
-        typer.Option(show_default=False, help="Specify the operation mode"),
-    ] = None,
-    mode: Annotated[
-        str, "--mode", typer.Option(show_default=False, help="[remote|local|cache]")
->>>>>>> 0bdb03be
     ] = None,
 ):
     valid_modes = ["remote", "local", "cache"]
@@ -501,29 +485,18 @@
 @tracking.track_command("node")
 def deps_in_workflow(
     workflow: Annotated[
-<<<<<<< HEAD
         str, typer.Option(show_default=False, help="Workflow file (.json/.png)")
     ],
     output: Annotated[
         str, typer.Option(show_default=False, help="Workflow file (.json/.png)")
-=======
-        str, None, typer.Option(show_default=False, help="Workflow file (.json/.png)")
     ],
-    output: Annotated[
-        str, None, typer.Option(show_default=False, help="Workflow file (.json/.png)")
->>>>>>> 0bdb03be
-    ],
-    channel: Annotated[
-        str,
-        "--channel",
-        typer.Option(show_default=False, help="Specify the operation mode"),
-    ] = None,
-    mode: Annotated[
-<<<<<<< HEAD
+    channel: Annotated[
+        str,
+        "--channel",
+        typer.Option(show_default=False, help="Specify the operation mode"),
+    ] = None,
+    mode: Annotated[
         str, typer.Option(show_default=False, help="[remote|local|cache]")
-=======
-        str, "--mode", typer.Option(show_default=False, help="[remote|local|cache]")
->>>>>>> 0bdb03be
     ] = None,
 ):
     valid_modes = ["remote", "local", "cache"]
