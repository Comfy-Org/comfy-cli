--- conflicted
+++ resolved
@@ -2,12 +2,9 @@
 import subprocess
 from rich import print
 import sys
-<<<<<<< HEAD
 import typer
 from comfy_cli.command import custom_nodes
-=======
 from comfy_cli.workspace_manager import WorkspaceManager
->>>>>>> 2f2a2b45
 
 
 def install_comfyui_dependencies(repo_dir, torch_mode):
@@ -119,7 +116,7 @@
     print("")
 
 
-def apply_snapshot(ctx: typer.Context, checker, filepath):
+def apply_snapshot(checker, filepath):
     if not os.path.exists(filepath):
         print(f"[bold red]File not found: {filepath}[/bold red]")
         raise typer.Exit(code=1)
@@ -132,4 +129,4 @@
         )
         raise typer.Exit(code=1)
 
-    custom_nodes.command.restore_snapshot(ctx, filepath)+    custom_nodes.command.restore_snapshot(filepath)