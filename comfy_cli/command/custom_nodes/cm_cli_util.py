--- conflicted
+++ resolved
@@ -30,13 +30,8 @@
         print("\n[bold red]ComfyUI path is not resolved.[/bold red]\n", file=sys.stderr)
         raise typer.Exit(code=1)
 
-<<<<<<< HEAD
     cm_cli_path = workspace_manager.get_cm_cli_path()
     if cm_cli_path is None:
-=======
-    cm_cli_path = os.path.join(workspace_path, "custom_nodes", "ComfyUI-Manager", "cm-cli.py")
-    if not os.path.exists(cm_cli_path):
->>>>>>> 7ce59eb8
         print(
             f"\n[bold red]ComfyUI-Manager not found[/bold red]\n",
             file=sys.stderr,
