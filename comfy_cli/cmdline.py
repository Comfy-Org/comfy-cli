import sys
from typing import Optional

import typer
from typing_extensions import List, Annotated
from comfy_cli.command.models import models as models_command
from rich import print
import os
import subprocess

from comfy_cli.command import custom_nodes
from comfy_cli.command import install as install_inner
from comfy_cli.command import run as run_inner
from comfy_cli import constants, tracking, logging
from comfy_cli.env_checker import EnvChecker
from comfy_cli.meta_data import MetadataManager
from comfy_cli import env_checker
from rich.console import Console
import time
import uuid
from comfy_cli.config_manager import ConfigManager
<<<<<<< HEAD
from comfy_cli import utils

=======
from comfy_cli.workspace_manager import WorkspaceManager
>>>>>>> 0473c971

app = typer.Typer()
workspace_manager = WorkspaceManager()


def main():
  app()


@app.callback(invoke_without_command=True)
def entry(
  ctx: typer.Context,
  workspace: Optional[str] = typer.Option(default=None, show_default=False, help="Path to ComfyUI workspace"),
  recent: Optional[bool] = typer.Option(default=False, show_default=False, is_flag=True,
                                        help="Execute from recent path"),
  here: Optional[bool] = typer.Option(default=False, show_default=False, is_flag=True,
                                      help="Execute from current path"),
):
  if ctx.invoked_subcommand is None:
    print(ctx.get_help())
    ctx.exit()

  ctx.ensure_object(dict)  # Ensure that ctx.obj exists and is a dict
  workspace_manager.update_context(ctx, workspace, recent, here)
  init()


def init():
  # TODO(yoland): after this
  metadata_manager = MetadataManager()
  start_time = time.time()
  metadata_manager.scan_dir()
  end_time = time.time()
  logging.setup_logging()
  tracking.prompt_tracking_consent()

  print(f"scan_dir took {end_time - start_time:.2f} seconds to run")


@app.command(help="Download and install ComfyUI and ComfyUI-Manager")
@tracking.track_command()
def install(
  ctx: typer.Context,
  url: Annotated[
    str,
    typer.Option(show_default=False)
  ] = constants.COMFY_GITHUB_URL,
  manager_url: Annotated[
    str,
    typer.Option(show_default=False)
  ] = constants.COMFY_MANAGER_GITHUB_URL,
  restore: Annotated[
    bool,
    lambda: typer.Option(
      default=False,
      help="Restore dependencies for installed ComfyUI if not installed")
  ] = False,
  skip_manager: Annotated[
    bool,
    typer.Option(
      help="Skip installing the manager component")
  ] = False,
  amd: Annotated[
    bool,
    typer.Option(
      help="Install for AMD gpu")
  ] = False,
):
  checker = EnvChecker()

  # In the case of installation, since it involves installing in a non-existent path, get_workspace_path is not used.
  specified_workspace = ctx.obj.get(constants.CONTEXT_KEY_WORKSPACE)
  use_recent = ctx.obj.get(constants.CONTEXT_KEY_RECENT)
  use_here = ctx.obj.get(constants.CONTEXT_KEY_HERE)

  if specified_workspace:
    workspace_path = specified_workspace
  elif use_recent:
    workspace_path = workspace_manager.config_manager.get(constants.CONFIG_KEY_RECENT_WORKSPACE)
  elif use_here:
    workspace_path = os.getcwd()
  else:  # For installation, if not explicitly specified, it will only install in the default path.
    workspace_path = os.path.expanduser('~/comfy')

  if checker.python_version.major < 3:
    print(
      "[bold red]Python version 3.6 or higher is required to run ComfyUI.[/bold red]"
    )
    print(
      f"You are currently using Python version {env_checker.format_python_version(checker.python_version)}."
    )
  if checker.currently_in_comfy_repo:
    console = Console()
    # TODO: warn user that you are teh

  torch_mode = None
  if amd:
    torch_mode = 'amd'

  install_inner.execute(url, manager_url, workspace_path, restore, skip_manager, torch_mode)
  workspace_manager.set_recent_workspace(workspace_path)


def update(self):
  _env_checker = EnvChecker()
  print(f"Updating ComfyUI in {self.workspace}...")
  os.chdir(self.workspace)
  subprocess.run(["git", "pull"], check=True)
  subprocess.run([sys.executable, '-m', "pip", "install", "-r", "requirements.txt"], check=True)


@app.command(help="Run workflow file")
@tracking.track_command()
def run(
  workflow_file: Annotated[str, typer.Option(help="Path to the workflow file.")],
):
  run_inner.execute(workflow_file)


def validate_comfyui(_env_checker):
  if _env_checker.comfy_repo is None:
    print(f"[bold red]If ComfyUI is not installed, this feature cannot be used.[/bold red]")
    raise typer.Exit(code=1)


<<<<<<< HEAD
def launch_comfyui(_env_checker, _config_manager, extra, background=False):
    validate_comfyui(_env_checker)

    if background:
        if _config_manager.background is not None and utils.is_running(_config_manager.background[2]):
            print(f"ComfyUI is already running in background.")
            raise typer.Exit(code=1)

        port = 8188
        listen = "127.0.0.1"
        for i in range(len(extra)-1):
            if extra[i] == '--port':
                port = extra[i+1]
            if listen[i] == '--listen':
                listen = extra[i+1]

        if len(extra) > 0:
            extra = ['--'] + extra

        process = subprocess.Popen(['comfy', 'launch', f'--workspace={os.path.join(os.getcwd(), "..")}'] + extra, stdout=subprocess.DEVNULL, stderr=subprocess.DEVNULL)
        print(f"ComfyUI is started in background ({listen}:{port})")
        _config_manager.config['DEFAULT']['background'] = f"{(listen, port, process.pid)}"
        _config_manager.write_config()
        return

    _config_manager.config['DEFAULT']['recent_path'] = os.getcwd()
    _config_manager.write_config()

    env_path = _env_checker.get_isolated_env()
    reboot_path = None
=======
def launch_comfyui(_env_checker, _config_manager, extra):
  validate_comfyui(_env_checker)

  env_path = _env_checker.get_isolated_env()
  reboot_path = None
>>>>>>> 0473c971

  new_env = os.environ.copy()

  if env_path is not None:
    session_path = os.path.join(_config_manager.get_config_path(), 'tmp', str(uuid.uuid4()))
    new_env['__COMFY_CLI_SESSION__'] = session_path

    # To minimize the possibility of leaving residue in the tmp directory, use files instead of directories.
    reboot_path = os.path.join(session_path + '.reboot')

  extra = extra if extra is not None else []

  while True:
    subprocess.run([sys.executable, "main.py"] + extra, env=new_env, check=False)

    if not os.path.exists(reboot_path):
      return

    os.remove(reboot_path)


@app.command()
def stop():
    _config_manager = ConfigManager()

    if 'background' not in _config_manager.config['DEFAULT']:
        print(f"No ComfyUI is running in the background.")
        raise typer.Exit(code=1)

    bg_info = _config_manager.background
    is_killed = utils.kill_all(bg_info[2])

    print(f"Background ComfyUI is stopped. ({bg_info[0]}:{bg_info[1]})")

    _config_manager.remove_background()


@app.command(help="Launch ComfyUI: ?[--workspace <path>] ?[--recent] ?[--background] ?[-- <extra args ...>]")
@tracking.track_command()
<<<<<<< HEAD
def launch(workspace: Annotated[str, typer.Option(show_default=False, help="Path to ComfyUI workspace")] = None,
           recent: Annotated[bool, typer.Option(help="Launch from recent path (--workspace is higher)")] = False,
           background: Annotated[bool, typer.Option(help="Launch ComfyUI in background")] = False,
           extra: List[str] = typer.Argument(None)):

    _env_checker = EnvChecker()
    _config_manager = ConfigManager()

    if workspace is not None:
        comfyui_path = os.path.join(os.path.expanduser(workspace), 'ComfyUI')
        if os.path.exists(comfyui_path):
            os.chdir(comfyui_path)
            _env_checker.check()  # update env

            print(f"\nLaunch ComfyUI from repo: {_env_checker.comfy_repo.working_dir}\n")
            launch_comfyui(_env_checker, _config_manager, extra, background=background)
        else:
            print(f"\nInvalid ComfyUI not found in specified workspace: {workspace}\n", file=sys.stderr)
            raise typer.Exit(code=1)

    elif not recent and _env_checker.comfy_repo is not None:
        os.chdir(_env_checker.comfy_repo.working_dir)
        print(f"\nLaunch ComfyUI from current repo: {_env_checker.comfy_repo.working_dir}\n")
        launch_comfyui(_env_checker, _config_manager, extra, background=background)
=======
def launch(
  ctx: typer.Context,
  extra: List[str] = typer.Argument(None)):
  _env_checker = EnvChecker()
  _config_manager = ConfigManager()

  resolved_workspace = workspace_manager.get_workspace_path(ctx)
  if not resolved_workspace:
    print("\nComfyUI is not available.\nTo install ComfyUI, you can run:\n\n\tcomfy install\n\n", file=sys.stderr)
    raise typer.Exit(code=1)
>>>>>>> 0473c971

  print(f"\nLaunching ComfyUI from: {resolved_workspace}\n")

  os.chdir(resolved_workspace + '/ComfyUI')
  _env_checker.check()  # update environment checks

<<<<<<< HEAD
        launch_comfyui(_env_checker, _config_manager, extra, background=background)

    elif _config_manager.config['DEFAULT'].get('recent_path') is not None:
        comfy_path = _config_manager.config['DEFAULT'].get('recent_path')
        print(f"\nLaunch ComfyUI from recent repo: {comfy_path}\n")

        os.chdir(comfy_path)
        _env_checker.check()  # update env

        launch_comfyui(_env_checker, _config_manager, extra, background=background)

    else:
        print("\nComfyUI is not available.\nTo install ComfyUI, you can run:\n\n\tcomfy install\n\n", file=sys.stderr)
        raise typer.Exit(code=1)
=======
  # Update the recent workspace
  workspace_manager.set_recent_workspace(resolved_workspace)

  launch_comfyui(_env_checker, _config_manager, extra)
>>>>>>> 0473c971


@app.command("set-default", help="Set default workspace")
@tracking.track_command()
def set_default(workspace_path: str):
  workspace_path = os.path.expanduser(workspace_path)
  comfy_path = os.path.join(workspace_path, 'ComfyUI')
  if not os.path.exists(comfy_path):
    print(f"Invalid workspace path: {workspace_path}\nThe workspace path must contain 'ComfyUI'.")
    raise typer.Exit(code=1)

  workspace_manager.set_default_workspace(workspace_path)


@app.command(help='Show which ComfyUI is selected.')
@tracking.track_command()
def which(ctx: typer.Context):
  comfy_path = workspace_manager.get_workspace_path(ctx)
  print(f"Target ComfyUI path: {comfy_path}")


@app.command(help="Print out current environment variables.")
@tracking.track_command()
def env():
  _env_checker = EnvChecker()
  _env_checker.print()


@app.command(hidden=True)
@tracking.track_command()
def nodes():
  print("\n[bold red] No such command, did you mean 'comfy node' instead?[/bold red]\n")


@app.command(hidden=True)
@tracking.track_command()
def models():
  print("\n[bold red] No such command, did you mean 'comfy model' instead?[/bold red]\n")


app.add_typer(models_command.app, name="model", help="Manage models.")
app.add_typer(custom_nodes.app, name="node", help="Manage custom nodes.")
app.add_typer(custom_nodes.manager_app, name="manager", help="Manager ComfyUI-Manager.")<|MERGE_RESOLUTION|>--- conflicted
+++ resolved
@@ -7,6 +7,7 @@
 from rich import print
 import os
 import subprocess
+
 
 from comfy_cli.command import custom_nodes
 from comfy_cli.command import install as install_inner
@@ -19,12 +20,9 @@
 import time
 import uuid
 from comfy_cli.config_manager import ConfigManager
-<<<<<<< HEAD
+from comfy_cli.workspace_manager import WorkspaceManager
 from comfy_cli import utils
 
-=======
-from comfy_cli.workspace_manager import WorkspaceManager
->>>>>>> 0473c971
 
 app = typer.Typer()
 workspace_manager = WorkspaceManager()
@@ -150,44 +148,39 @@
     raise typer.Exit(code=1)
 
 
-<<<<<<< HEAD
 def launch_comfyui(_env_checker, _config_manager, extra, background=False):
-    validate_comfyui(_env_checker)
-
-    if background:
-        if _config_manager.background is not None and utils.is_running(_config_manager.background[2]):
-            print(f"ComfyUI is already running in background.")
-            raise typer.Exit(code=1)
-
-        port = 8188
-        listen = "127.0.0.1"
-        for i in range(len(extra)-1):
-            if extra[i] == '--port':
-                port = extra[i+1]
-            if listen[i] == '--listen':
-                listen = extra[i+1]
-
-        if len(extra) > 0:
-            extra = ['--'] + extra
-
-        process = subprocess.Popen(['comfy', 'launch', f'--workspace={os.path.join(os.getcwd(), "..")}'] + extra, stdout=subprocess.DEVNULL, stderr=subprocess.DEVNULL)
-        print(f"ComfyUI is started in background ({listen}:{port})")
-        _config_manager.config['DEFAULT']['background'] = f"{(listen, port, process.pid)}"
-        _config_manager.write_config()
-        return
-
-    _config_manager.config['DEFAULT']['recent_path'] = os.getcwd()
+  validate_comfyui(_env_checker)
+
+  if background:
+    if _config_manager.background is not None and utils.is_running(_config_manager.background[2]):
+      print(f"ComfyUI is already running in background.")
+      raise typer.Exit(code=1)
+
+    port = 8188
+    listen = "127.0.0.1"
+
+    if extra is not None:
+      for i in range(len(extra)-1):
+        if extra[i] == '--port':
+          port = extra[i+1]
+        if listen[i] == '--listen':
+          listen = extra[i+1]
+
+      if len(extra) > 0:
+        extra = ['--'] + extra
+    else:
+      extra = []
+
+    cmd = ['comfy', f'--workspace={os.path.join(os.getcwd(), "..")}', 'launch'] + extra
+
+    process = subprocess.Popen(cmd, stdout=subprocess.DEVNULL, stderr=subprocess.DEVNULL)
+    print(f"ComfyUI is started in background ({listen}:{port})")
+    _config_manager.config['DEFAULT'][constants.CONFIG_KEY_BACKGROUND] = f"{(listen, port, process.pid)}"
     _config_manager.write_config()
-
-    env_path = _env_checker.get_isolated_env()
-    reboot_path = None
-=======
-def launch_comfyui(_env_checker, _config_manager, extra):
-  validate_comfyui(_env_checker)
+    return
 
   env_path = _env_checker.get_isolated_env()
   reboot_path = None
->>>>>>> 0473c971
 
   new_env = os.environ.copy()
 
@@ -211,50 +204,25 @@
 
 @app.command()
 def stop():
-    _config_manager = ConfigManager()
-
-    if 'background' not in _config_manager.config['DEFAULT']:
-        print(f"No ComfyUI is running in the background.")
-        raise typer.Exit(code=1)
-
-    bg_info = _config_manager.background
-    is_killed = utils.kill_all(bg_info[2])
-
-    print(f"Background ComfyUI is stopped. ({bg_info[0]}:{bg_info[1]})")
-
-    _config_manager.remove_background()
+  _config_manager = ConfigManager()
+
+  if constants.CONFIG_KEY_BACKGROUND not in _config_manager.config['DEFAULT']:
+    print(f"No ComfyUI is running in the background.")
+    raise typer.Exit(code=1)
+
+  bg_info = _config_manager.background
+  is_killed = utils.kill_all(bg_info[2])
+
+  print(f"Background ComfyUI is stopped. ({bg_info[0]}:{bg_info[1]})")
+
+  _config_manager.remove_background()
 
 
 @app.command(help="Launch ComfyUI: ?[--workspace <path>] ?[--recent] ?[--background] ?[-- <extra args ...>]")
 @tracking.track_command()
-<<<<<<< HEAD
-def launch(workspace: Annotated[str, typer.Option(show_default=False, help="Path to ComfyUI workspace")] = None,
-           recent: Annotated[bool, typer.Option(help="Launch from recent path (--workspace is higher)")] = False,
-           background: Annotated[bool, typer.Option(help="Launch ComfyUI in background")] = False,
-           extra: List[str] = typer.Argument(None)):
-
-    _env_checker = EnvChecker()
-    _config_manager = ConfigManager()
-
-    if workspace is not None:
-        comfyui_path = os.path.join(os.path.expanduser(workspace), 'ComfyUI')
-        if os.path.exists(comfyui_path):
-            os.chdir(comfyui_path)
-            _env_checker.check()  # update env
-
-            print(f"\nLaunch ComfyUI from repo: {_env_checker.comfy_repo.working_dir}\n")
-            launch_comfyui(_env_checker, _config_manager, extra, background=background)
-        else:
-            print(f"\nInvalid ComfyUI not found in specified workspace: {workspace}\n", file=sys.stderr)
-            raise typer.Exit(code=1)
-
-    elif not recent and _env_checker.comfy_repo is not None:
-        os.chdir(_env_checker.comfy_repo.working_dir)
-        print(f"\nLaunch ComfyUI from current repo: {_env_checker.comfy_repo.working_dir}\n")
-        launch_comfyui(_env_checker, _config_manager, extra, background=background)
-=======
 def launch(
   ctx: typer.Context,
+  background: Annotated[bool, typer.Option(help="Launch ComfyUI in background")] = False,
   extra: List[str] = typer.Argument(None)):
   _env_checker = EnvChecker()
   _config_manager = ConfigManager()
@@ -263,34 +231,16 @@
   if not resolved_workspace:
     print("\nComfyUI is not available.\nTo install ComfyUI, you can run:\n\n\tcomfy install\n\n", file=sys.stderr)
     raise typer.Exit(code=1)
->>>>>>> 0473c971
 
   print(f"\nLaunching ComfyUI from: {resolved_workspace}\n")
 
   os.chdir(resolved_workspace + '/ComfyUI')
   _env_checker.check()  # update environment checks
 
-<<<<<<< HEAD
-        launch_comfyui(_env_checker, _config_manager, extra, background=background)
-
-    elif _config_manager.config['DEFAULT'].get('recent_path') is not None:
-        comfy_path = _config_manager.config['DEFAULT'].get('recent_path')
-        print(f"\nLaunch ComfyUI from recent repo: {comfy_path}\n")
-
-        os.chdir(comfy_path)
-        _env_checker.check()  # update env
-
-        launch_comfyui(_env_checker, _config_manager, extra, background=background)
-
-    else:
-        print("\nComfyUI is not available.\nTo install ComfyUI, you can run:\n\n\tcomfy install\n\n", file=sys.stderr)
-        raise typer.Exit(code=1)
-=======
   # Update the recent workspace
   workspace_manager.set_recent_workspace(resolved_workspace)
 
-  launch_comfyui(_env_checker, _config_manager, extra)
->>>>>>> 0473c971
+  launch_comfyui(_env_checker, _config_manager, extra, background=background)
 
 
 @app.command("set-default", help="Set default workspace")
