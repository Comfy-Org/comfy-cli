--- conflicted
+++ resolved
@@ -314,13 +314,6 @@
         file_path = os.path.join(self.workspace_path, constants.COMFY_LOCK_YAML_FILE)
         save_yaml(file_path, self.metadata)
 
-<<<<<<< HEAD
-    def fill_print_table(self, table):
-        table.add_row(
-            "Current selected workspace",
-            f"[bold green]→ {self.workspace_path}[/bold green]",
-        )
-    
     def find_or_create_python_env(self, default_name=".venv"):
         """
         Locates the Conda/virtual environment to use, else creates `.venv`.
@@ -366,7 +359,6 @@
         except subprocess.CalledProcessError as e:
             print(f"[bold red]Failed to create virtual environment: {e}[/bold red]")
             raise typer.Exit(code=1)
-=======
+
     def fill_print_table(self):
-        return [("Current selected workspace", f"[bold green]→ {self.workspace_path}[/bold green]")]
->>>>>>> 078ef4b5
+        return [("Current selected workspace", f"[bold green]→ {self.workspace_path}[/bold green]")]