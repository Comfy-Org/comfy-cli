"""
Module for checking various env and state conditions.
"""

import os
import sys
import git
from rich.console import Console
from rich.table import Table
import requests

from comfy_cli import constants
from comfy_cli.utils import singleton

from comfy_cli.config_manager import ConfigManager

console = Console()


def format_python_version(version_info):
    """
    Formats the Python version string to display the major and minor version numbers.

    If the minor version is greater than 8, the version is displayed in normal text.
    If the minor version is 8 or less, the version is displayed in bold red text to indicate an older version.

    Args:
        version_info (sys.version_info): The Python version information

    Returns:
        str: The formatted Python version string.
    """
    if version_info.major == 3 and version_info.minor > 8:
        return "{}.{}.{}".format(
            version_info.major, version_info.minor, version_info.micro
        )
    return "[bold red]{}.{}.{}[/bold red]".format(
        version_info.major, version_info.minor, version_info.micro
    )


def check_comfy_server_running(port=8188):
    """
    Checks if the Comfy server is running by making a GET request to the /history endpoint.

    Returns:
        bool: True if the Comfy server is running, False otherwise.
    """
    try:
        response = requests.get(f"http://localhost:{port}/history")
        return response.status_code == 200
    except requests.exceptions.RequestException:
        return False


@singleton
class EnvChecker(object):
    """
    Provides an `EnvChecker` class to check the current environment and print information about it.

    - `virtualenv_path`: The path to the current virtualenv, or "Not Used" if not in a virtualenv.
    - `conda_env`: The name of the current conda environment, or "Not Used" if not in a conda environment.
    - `python_version`: The version information for the current Python installation.
    - `currently_in_comfy_repo`: A boolean indicating whether the current directory is part of the Comfy repository.

    The `EnvChecker` class is a singleton that checks the current environment
    and stores information about the Python version, virtualenv path, conda
    environment, and whether the current directory is part of the Comfy
    repository.


    The `print()` method of the `EnvChecker` class displays the collected
    environment information in a formatted table.
    """

    def __init__(self):
        self.virtualenv_path = None
        self.conda_env = None
        self.python_version: None = None
        self.check()

<<<<<<< HEAD
    def get_comfyui_manager_path(self):
        if self.comfy_repo is None:
            return None

        # To check more robustly, verify up to the `.git` path.
        manager_path = os.path.join(
            self.comfy_repo.working_dir, "ComfyUI", "custom_nodes", "ComfyUI-Manager"
        )
        return manager_path

    def is_comfyui_manager_installed(self):
        if self.comfy_repo is None:
            return False

        # To check more robustly, verify up to the `.git` path.
        manager_git_path = os.path.join(
            self.comfy_repo.working_dir,
            "ComfyUI",
            "custom_nodes",
            "ComfyUI-Manager",
            ".git",
        )
        return os.path.exists(manager_git_path)

=======
>>>>>>> 2f2a2b45
    def is_isolated_env(self):
        return self.virtualenv_path or self.conda_env

    def get_isolated_env(self):
        if self.virtualenv_path:
            return self.virtualenv_path

        if self.conda_env:
            return self.conda_env

        return None

    def check(self):
        self.virtualenv_path = ()
        self.conda_env = (
            os.environ.get("CONDA_DEFAULT_ENV")
            if os.environ.get("CONDA_DEFAULT_ENV")
            else None
        )
        self.python_version = sys.version_info

    # TODO: use ui.display_table
    def print(self):
        table = Table(":laptop_computer: Environment", "Value")
        table.add_row("Python Version", format_python_version(sys.version_info))
        table.add_row("Python Executable", sys.executable)
        table.add_row(
            "Virtualenv Path",
            self.virtualenv_path if self.virtualenv_path else "Not Used",
        )
        table.add_row("Conda Env", self.conda_env if self.conda_env else "Not Used")

        ConfigManager().fill_print_env(table)

        if check_comfy_server_running():
            table.add_row(
                "Comfy Server Running",
                "[bold green]Yes[/bold green]\nhttp://localhost:8188",
            )
        else:
            table.add_row("Comfy Server Running", "[bold red]No[/bold red]")

        console.print(table)<|MERGE_RESOLUTION|>--- conflicted
+++ resolved
@@ -79,33 +79,6 @@
         self.python_version: None = None
         self.check()
 
-<<<<<<< HEAD
-    def get_comfyui_manager_path(self):
-        if self.comfy_repo is None:
-            return None
-
-        # To check more robustly, verify up to the `.git` path.
-        manager_path = os.path.join(
-            self.comfy_repo.working_dir, "ComfyUI", "custom_nodes", "ComfyUI-Manager"
-        )
-        return manager_path
-
-    def is_comfyui_manager_installed(self):
-        if self.comfy_repo is None:
-            return False
-
-        # To check more robustly, verify up to the `.git` path.
-        manager_git_path = os.path.join(
-            self.comfy_repo.working_dir,
-            "ComfyUI",
-            "custom_nodes",
-            "ComfyUI-Manager",
-            ".git",
-        )
-        return os.path.exists(manager_git_path)
-
-=======
->>>>>>> 2f2a2b45
     def is_isolated_env(self):
         return self.virtualenv_path or self.conda_env
 
@@ -119,7 +92,9 @@
         return None
 
     def check(self):
-        self.virtualenv_path = ()
+        self.virtualenv_path = (
+            os.environ.get("VIRTUAL_ENV") if os.environ.get("VIRTUAL_ENV") else None
+        )
         self.conda_env = (
             os.environ.get("CONDA_DEFAULT_ENV")
             if os.environ.get("CONDA_DEFAULT_ENV")
