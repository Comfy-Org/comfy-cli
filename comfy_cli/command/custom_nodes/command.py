--- conflicted
+++ resolved
@@ -481,7 +481,6 @@
     config_manager = ConfigManager()
     workspace_path = workspace_manager.workspace_path
 
-<<<<<<< HEAD
     cm_cli_path = workspace_manager.get_cm_cli_path()
 
     if cm_cli_path is None:
@@ -490,9 +489,6 @@
             file=sys.stderr,
         )
         raise typer.Exit(code=1)
-=======
-    cm_cli_path = os.path.join(workspace_path, "custom_nodes", "ComfyUI-Manager", "cm-cli.py")
->>>>>>> 7ce59eb8
 
     tmp_path = os.path.join(config_manager.get_config_path(), "tmp")
     if not os.path.exists(tmp_path):
@@ -843,85 +839,6 @@
 
 
 @app.command(
-<<<<<<< HEAD
-=======
-    "registry-install",
-    help="Install a node from the registry",
-    hidden=True,
-)
-@tracking.track_command("node")
-def registry_install(
-    node_id: str,
-    version: Optional[str] = None,
-    force_download: Annotated[
-        bool,
-        typer.Option(
-            "--force-download",
-            help="Force download the node even if it is already installed",
-        ),
-    ] = False,
-):
-    """
-    Install a node from the registry.
-    Args:
-      node_id: The ID of the node to install.
-      version: The version of the node to install. If not provided, the latest version will be installed.
-    """
-
-    # If the node ID is not provided, prompt the user to enter it
-    if not node_id:
-        node_id = typer.prompt("Enter the ID of the node you want to install")
-
-    node_version = None
-    try:
-        # Call the API to install the node
-        node_version = registry_api.install_node(node_id, version)
-        if not node_version.download_url:
-            logging.error("Download URL not provided from the registry.")
-            ui.display_error_message(f"Failed to download the custom node {node_id}.")
-            return
-
-    except Exception as e:
-        logging.error(f"Encountered an error while installing the node. error: {str(e)}")
-        ui.display_error_message(f"Failed to download the custom node {node_id}.")
-        return
-
-    # Download the node archive
-    custom_nodes_path = pathlib.Path(workspace_manager.workspace_path) / "custom_nodes"
-    node_specific_path = custom_nodes_path / node_id  # Subdirectory for the node
-    if node_specific_path.exists():
-        print(
-            f"[bold red] The node {node_id} already exists in the workspace. This migit delete any model files in the node.[/bold red]"
-        )
-
-        confirm = ui.prompt_confirm_action(
-            "Do you want to overwrite it?",
-            force_download,
-        )
-        if not confirm:
-            return
-    node_specific_path.mkdir(parents=True, exist_ok=True)  # Create the directory if it doesn't exist
-
-    local_filename = node_specific_path / f"{node_id}-{node_version.version}.zip"
-    logging.debug(f"Start downloading the node {node_id} version {node_version.version} to {local_filename}")
-    download_file(node_version.download_url, local_filename)
-
-    # Extract the downloaded archive to the custom_node directory on the workspace.
-    logging.debug(f"Start extracting the node {node_id} version {node_version.version} to {custom_nodes_path}")
-    extract_package_as_zip(local_filename, node_specific_path)
-
-    # TODO: temoporary solution to run requirement.txt and install script
-    execute_install_script(node_specific_path)
-
-    # Delete the downloaded archive
-    logging.debug(f"Deleting the downloaded archive {local_filename}")
-    os.remove(local_filename)
-
-    logging.info(f"Node {node_id} version {node_version.version} has been successfully installed.")
-
-
-@app.command(
->>>>>>> 7ce59eb8
     "pack",
     help="Pack the current node into a zip file. Ignorining .gitignore files.",
 )
