--- conflicted
+++ resolved
@@ -237,7 +237,6 @@
     print(f"ComfyUI is installed at: {comfy_path}")
 
 
-<<<<<<< HEAD
 @app.command(help="Update ComfyUI Environment [all|comfy]")
 @tracking.track_command()
 def update(target: str = typer.Argument("comfy", help="[all|comfy]")):
@@ -264,33 +263,6 @@
             [sys.executable, "-m", "pip", "install", "-r", "requirements.txt"],
             check=True,
         )
-=======
-# @app.command(help="Update ComfyUI custom nodes")
-# @tracking.track_command()
-# def update(target: str = typer.Argument("comfy", help="[all|comfy]")):
-#     if target not in ["all", "comfy"]:
-#         typer.echo(
-#             f"Invalid target: {target}. Allowed targets are 'all', 'comfy'.",
-#             err=True,
-#         )
-#         raise typer.Exit(code=1)
-
-#     comfy_path = workspace_manager.workspace_path
-
-#     if "all" == target:
-#         custom_nodes.command.execute_cm_cli(["update", "all"])
-#     else:
-#         print(f"Updating ComfyUI in {comfy_path}...")
-#         if comfy_path is None:
-#             print("ComfyUI path is not found.")
-#             raise typer.Exit(code=1)
-#         os.chdir(comfy_path)
-#         subprocess.run(["git", "pull"], check=True)
-#         subprocess.run(
-#             [sys.executable, "-m", "pip", "install", "-r", "requirements.txt"],
-#             check=True,
-#         )
->>>>>>> b8fecd83
 
 
 # @app.command(help="Run workflow file")
@@ -448,22 +420,12 @@
 @app.command("set-default", help="Set default ComfyUI path")
 @tracking.track_command()
 def set_default(
-<<<<<<< HEAD
     workspace_path: str,
     launch_extras: Annotated[
         str, typer.Option(help="Specify extra options for launch")
     ] = "",
 ):
     comfy_path = os.path.abspath(os.path.expanduser(workspace_path))
-=======
-    # todo: support clear option
-    # clear: Annotated[bool, typer.Option(help="Clear existing default path")] = False,
-    workspace_path: Annotated[
-        str, typer.Argument(help="Path to ComfyUI workspace")
-    ] = None
-):
-    comfy_path = os.path.expanduser(workspace_path)
->>>>>>> b8fecd83
 
     if not os.path.exists(comfy_path):
         print(f"Path not found: {comfy_path}.")
