--- conflicted
+++ resolved
@@ -495,11 +495,7 @@
         str, typer.Option(show_default=False, help="Workflow file (.json/.png)")
     ],
     output: Annotated[
-<<<<<<< HEAD
-        str, typer.Option(show_default=False, help="Workflow file (.json/.png)")
-=======
-        str, None, typer.Option(show_default=False, help="Output file (.json)")
->>>>>>> 13ed8810
+        str, typer.Option(show_default=False, help="Output file (.json)")
     ],
     channel: Annotated[
         str,
