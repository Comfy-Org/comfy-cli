--- conflicted
+++ resolved
@@ -8,7 +8,6 @@
 from rich import print
 import os
 import subprocess
-
 
 from comfy_cli.command import custom_nodes
 from comfy_cli.command import install as install_inner
@@ -22,12 +21,9 @@
 import uuid
 from comfy_cli.config_manager import ConfigManager
 from comfy_cli.workspace_manager import WorkspaceManager
-<<<<<<< HEAD
+import webbrowser
 from comfy_cli import utils
 
-=======
-import webbrowser
->>>>>>> 09186bf9
 
 app = typer.Typer()
 workspace_manager = WorkspaceManager()
@@ -160,7 +156,7 @@
 
   if background:
     if _config_manager.background is not None and utils.is_running(_config_manager.background[2]):
-      print(f"ComfyUI is already running in background.")
+      print(f"[bold red]ComfyUI is already running in background.\nYou cannot start more than one background service.[/bold red]\n")
       raise typer.Exit(code=1)
 
     port = 8188
@@ -225,7 +221,7 @@
   _config_manager.remove_background()
 
 
-@app.command(help="Launch ComfyUI: ?[--workspace <path>] ?[--recent] ?[--background] ?[-- <extra args ...>]")
+@app.command(help="Launch ComfyUI: ?[--background] ?[-- <extra args ...>]")
 @tracking.track_command()
 def launch(
   ctx: typer.Context,
