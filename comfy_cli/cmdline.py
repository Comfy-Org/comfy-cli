import os
import subprocess
import sys
import webbrowser
from typing import Optional

import questionary
import typer
from rich import print
from rich.console import Console
from typing_extensions import Annotated, List

from comfy_cli import constants, env_checker, logging, tracking, ui, utils
from comfy_cli.command import custom_nodes
from comfy_cli.command import install as install_inner
<<<<<<< HEAD
from comfy_cli.command.snapshot import command as snapshot_command
=======
from comfy_cli.command import run as run_inner
from comfy_cli.command.launch import launch as launch_command
>>>>>>> 7ce59eb8
from comfy_cli.command.models import models as models_command
from comfy_cli.config_manager import ConfigManager
from comfy_cli.constants import GPU_OPTION, CUDAVersion
from comfy_cli.env_checker import EnvChecker
from comfy_cli.standalone import StandalonePython
from comfy_cli.update import check_for_updates
from comfy_cli.workspace_manager import WorkspaceManager, check_comfy_repo

logging.setup_logging()
app = typer.Typer()
workspace_manager = WorkspaceManager()

console = Console()


def main():
    app()


class MutuallyExclusiveValidator:
    def __init__(self):
        self.group = []

    def reset_for_testing(self):
        self.group.clear()

    def validate(self, _ctx: typer.Context, param: typer.CallbackParam, value: str):
        # Add cli option to group if it was called with a value
        if value is not None and param.name not in self.group:
            self.group.append(param.name)
        if len(self.group) > 1:
            raise typer.BadParameter(f"option `{param.name}` is mutually exclusive with option `{self.group.pop()}`")
        return value


g_exclusivity = MutuallyExclusiveValidator()
g_gpu_exclusivity = MutuallyExclusiveValidator()


@app.command(help="Display help for commands")
def help(ctx: typer.Context):
    print(ctx.find_root().get_help())
    ctx.exit(0)


@app.callback(invoke_without_command=True)
def entry(
    ctx: typer.Context,
    workspace: Annotated[
        Optional[str],
        typer.Option(
            show_default=False,
            help="Path to ComfyUI workspace",
            callback=g_exclusivity.validate,
        ),
    ] = None,
    recent: Annotated[
        Optional[bool],
        typer.Option(
            show_default=False,
            is_flag=True,
            help="Execute from recent path",
            callback=g_exclusivity.validate,
        ),
    ] = None,
    here: Annotated[
        Optional[bool],
        typer.Option(
            show_default=False,
            is_flag=True,
            help="Execute from current path",
            callback=g_exclusivity.validate,
        ),
    ] = None,
    skip_prompt: Annotated[
        bool,
        typer.Option(
            show_default=False,
            is_flag=True,
            help="Do not prompt user for input, use default options",
        ),
    ] = False,
    enable_telemetry: Annotated[
        bool,
        typer.Option(
            show_default=False,
            hidden=True,
            is_flag=True,
            help="Enable tracking",
        ),
    ] = False,
    version: bool = typer.Option(
        False,
        "--version",
        "-v",
        help="Print version and exit",
        is_flag=True,
    ),
):
    if version:
        print(ConfigManager().get_cli_version())
        ctx.exit(0)

    workspace_manager.setup_workspace_manager(workspace, here, recent, skip_prompt)

    tracking.prompt_tracking_consent(skip_prompt, default_value=enable_telemetry)

    if ctx.invoked_subcommand is None:
        print("[bold yellow]Welcome to Comfy CLI![/bold yellow]: https://github.com/Comfy-Org/comfy-cli")
        print(ctx.get_help())
        ctx.exit()

    # TODO: Move this to proper place
    # start_time = time.time()
    # workspace_manager.scan_dir()
    # end_time = time.time()
    #
    # logging.info(f"scan_dir took {end_time - start_time:.2f} seconds to run")


@app.command(help="Download and install ComfyUI and ComfyUI-Manager")
@tracking.track_command()
def install(
    url: Annotated[
        str,
        typer.Option(
            show_default=False,
            help="url or local path pointing to the ComfyUI core git repo to be installed. A specific branch can optionally be specified using a setuptools-like syntax, eg https://foo.git@bar",
        ),
    ] = constants.COMFY_GITHUB_URL,
    manager_url: Annotated[
        str,
        typer.Option(
            show_default=False,
            help="url or local path pointing to the ComfyUI-Manager git repo to be installed. A specific branch can optionally be specified using a setuptools-like syntax, eg https://foo.git@bar",
        ),
    ] = constants.COMFY_MANAGER_GITHUB_URL,
    restore: Annotated[
        bool,
        typer.Option(
            show_default=False,
            help="Restore dependencies for installed ComfyUI if not installed",
        ),
    ] = False,
    skip_manager: Annotated[
        bool,
        typer.Option(show_default=False, help="Skip installing the manager component"),
    ] = False,
    skip_torch_or_directml: Annotated[
        bool,
        typer.Option(show_default=False, help="Skip installing PyTorch Or DirectML"),
    ] = False,
    skip_requirement: Annotated[
        bool, typer.Option(show_default=False, help="Skip installing requirements.txt")
    ] = False,
    nvidia: Annotated[
        Optional[bool],
        typer.Option(
            show_default=False,
            help="Install for Nvidia gpu",
            callback=g_gpu_exclusivity.validate,
        ),
    ] = None,
    cuda_version: Annotated[CUDAVersion, typer.Option(show_default=True)] = CUDAVersion.v12_1,
    amd: Annotated[
        Optional[bool],
        typer.Option(
            show_default=False,
            help="Install for AMD gpu",
            callback=g_gpu_exclusivity.validate,
        ),
    ] = None,
    m_series: Annotated[
        Optional[bool],
        typer.Option(
            show_default=False,
            help="Install for Mac M-Series gpu",
            callback=g_gpu_exclusivity.validate,
        ),
    ] = None,
    intel_arc: Annotated[
        Optional[bool],
        typer.Option(
            hidden=True,
            show_default=False,
            help="(Beta support) install for Intel Arc gpu, based on https://github.com/comfyanonymous/ComfyUI/pull/3439",
            callback=g_gpu_exclusivity.validate,
        ),
    ] = None,
    cpu: Annotated[
        Optional[bool],
        typer.Option(
            show_default=False,
            help="Install for CPU",
            callback=g_gpu_exclusivity.validate,
        ),
    ] = None,
<<<<<<< HEAD
    commit: Annotated[
        Optional[str], typer.Option(help="Specify commit hash for ComfyUI")
    ] = None,
    snapshot: Annotated[
        str, typer.Option(help="Specify path to comfy-lock.yaml ")
    ] = None,
=======
    commit: Annotated[Optional[str], typer.Option(help="Specify commit hash for ComfyUI")] = None,
    fast_deps: Annotated[
        Optional[bool],
        typer.Option(
            "--fast-deps",
            show_default=False,
            help="Use new fast dependency installer",
        ),
    ] = False,
>>>>>>> 7ce59eb8
):
    check_for_updates()
    checker = EnvChecker()

<<<<<<< HEAD
    if snapshot is not None:
        snapshot = os.path.abspath(snapshot)

    comfy_path = workspace_manager.get_specified_workspace()

    if comfy_path is None:
        comfy_path = workspace_manager.workspace_path

    if comfy_path is None:
        comfy_path = utils.get_not_user_set_default_workspace()
=======
    comfy_path, _ = workspace_manager.get_workspace_path()
>>>>>>> 7ce59eb8

    is_comfy_installed_at_path, repo_dir = check_comfy_repo(comfy_path)
    if is_comfy_installed_at_path and not restore:
        print(f"[bold red]ComfyUI is already installed at the specified path:[/bold red] {comfy_path}\n")
        print(
            "[bold yellow]If you want to restore dependencies, add the '--restore' option.[/bold yellow]",
        )
        raise typer.Exit(code=1)

    if repo_dir is not None:
        comfy_path = str(repo_dir.working_dir)

    if checker.python_version.major < 3 or checker.python_version.minor < 9:
        print("[bold red]Python version 3.9 or higher is required to run ComfyUI.[/bold red]")
        print(f"You are currently using Python version {env_checker.format_python_version(checker.python_version)}.")
    platform = utils.get_os()
    if cpu:
        print("[bold yellow]Installing for CPU[/bold yellow]")
        install_inner.execute(
            url,
            manager_url,
            comfy_path,
            restore,
            skip_manager,
            commit=commit,
            gpu=None,
            cuda_version=cuda_version,
            plat=platform,
            skip_torch_or_directml=skip_torch_or_directml,
            skip_requirement=skip_requirement,
            fast_deps=fast_deps,
        )
        print(f"ComfyUI is installed at: {comfy_path}")
        return None

    if nvidia and platform == constants.OS.MACOS:
        print("[bold red]Nvidia GPU is never on MacOS. What are you smoking? 🤔[/bold red]")
        raise typer.Exit(code=1)

    if platform != constants.OS.MACOS and m_series:
        print(f"[bold red]You are on {platform} bruh [/bold red]")

    gpu = None

    if nvidia:
        gpu = GPU_OPTION.NVIDIA
    elif amd:
        gpu = GPU_OPTION.AMD
    elif m_series:
        gpu = GPU_OPTION.M_SERIES
    elif intel_arc:
        gpu = GPU_OPTION.INTEL_ARC
    else:
        if platform == constants.OS.MACOS:
            gpu = ui.prompt_select_enum(
                "What type of Mac do you have?",
                [GPU_OPTION.M_SERIES, GPU_OPTION.MAC_INTEL],
            )
        else:
            gpu = ui.prompt_select_enum(
                "What GPU do you have?",
                [GPU_OPTION.NVIDIA, GPU_OPTION.AMD, GPU_OPTION.INTEL_ARC],
            )

    if gpu == GPU_OPTION.INTEL_ARC:
        print("[bold yellow]Installing on Intel ARC is not yet completely supported[/bold yellow]")
        env_check = env_checker.EnvChecker()
        if env_check.conda_env is None:
            print("[bold red]Intel ARC support requires conda environment to be activated.[/bold red]")
            raise typer.Exit(code=1)
        if intel_arc is None:
            confirm_result = ui.prompt_confirm_action(
                "Are you sure you want to try beta install feature on Intel ARC?", True
            )
            if not confirm_result:
                raise typer.Exit(code=0)
        print("[bold yellow]Installing on Intel ARC is in beta stage.[/bold yellow]")

    if gpu is None and not cpu:
        print(
            "[bold red]No GPU option selected or `--cpu` enabled, use --\\[gpu option] flag (e.g. --nvidia) to pick GPU. use `--cpu` to install for CPU. Exiting...[/bold red]"
        )
        raise typer.Exit(code=1)

    install_inner.execute(
        url,
        manager_url,
        comfy_path,
        restore,
        skip_manager,
        commit=commit,
        gpu=gpu,
        cuda_version=cuda_version,
        plat=platform,
        skip_torch_or_directml=skip_torch_or_directml,
        skip_requirement=skip_requirement,
        fast_deps=fast_deps,
    )

    if snapshot is not None:
        snapshot_command.apply_snapshot(snapshot)

    print(f"ComfyUI is installed at: {comfy_path}")


@app.command(help="Update ComfyUI Environment [all|comfy]")
@tracking.track_command()
def update(
    target: str = typer.Argument(
        "comfy",
        help="[all|comfy]",
        autocompletion=utils.create_choice_completer(["all", "comfy"]),
    ),
):
    if target not in ["all", "comfy"]:
        typer.echo(
            f"Invalid target: {target}. Allowed targets are 'all', 'comfy'.",
            err=True,
        )
        raise typer.Exit(code=1)

    comfy_path = workspace_manager.workspace_path

    if "all" == target:
        custom_nodes.command.execute_cm_cli(["update", "all"])
    else:
        print(f"Updating ComfyUI in {comfy_path}...")
        if comfy_path is None:
            print("ComfyUI path is not found.")
            raise typer.Exit(code=1)
        os.chdir(comfy_path)
        subprocess.run(["git", "pull"], check=True)
        subprocess.run(
            [sys.executable, "-m", "pip", "install", "-r", "requirements.txt"],
            check=True,
        )

    custom_nodes.command.update_node_id_cache()


@app.command(help="Run API workflow file using the ComfyUI launched by `comfy launch --background`")
@tracking.track_command()
def run(
    workflow: Annotated[str, typer.Option(help="Path to the workflow API json file.")],
    wait: Annotated[
        bool,
        typer.Option(help="If the command should wait until execution completes."),
    ] = True,
    verbose: Annotated[
        bool,
        typer.Option(help="Enables verbose output of the execution process."),
    ] = False,
    host: Annotated[
        Optional[str],
        typer.Option(help="The IP/hostname where the ComfyUI instance is running, e.g. 127.0.0.1 or localhost."),
    ] = None,
    port: Annotated[
        Optional[int],
        typer.Option(help="The port where the ComfyUI instance is running, e.g. 8188."),
    ] = None,
    timeout: Annotated[
        Optional[int],
        typer.Option(help="The timeout in seconds for the workflow execution."),
    ] = 30,
):
    config = ConfigManager()

    if host:
        s = host.split(":")
        host = s[0]
        if not port and len(s) == 2:
            port = int(s[1])

    local_paths = False
    if config.background:
        if not host:
            host = config.background[0]
            local_paths = True
        if port:
            local_paths = False
        else:
            port = config.background[1]

    if not host:
        host = "127.0.0.1"
    if not port:
        port = 8188

    run_inner.execute(workflow, host, port, wait, verbose, local_paths, timeout)


def validate_comfyui(_env_checker):
    if _env_checker.comfy_repo is None:
        print("[bold red]If ComfyUI is not installed, this feature cannot be used.[/bold red]")
        raise typer.Exit(code=1)


@app.command(help="Stop background ComfyUI")
@tracking.track_command()
def stop():
    if constants.CONFIG_KEY_BACKGROUND not in ConfigManager().config["DEFAULT"]:
        print("[bold red]No ComfyUI is running in the background.[/bold red]\n")
        raise typer.Exit(code=1)

    bg_info = ConfigManager().background
    if not bg_info:
        print("[bold red]No ComfyUI is running in the background.[/bold red]\n")
        raise typer.Exit(code=1)
    is_killed = utils.kill_all(bg_info[2])

    if not is_killed:
        print("[bold red]Failed to stop ComfyUI in the background.[/bold red]\n")
    else:
        print(f"[bold yellow]Background ComfyUI is stopped.[/bold yellow] ({bg_info[0]}:{bg_info[1]})")

    ConfigManager().remove_background()


@app.command(help="Launch ComfyUI: ?[--background] ?[-- <extra args ...>]")
@tracking.track_command()
def launch(
    background: Annotated[bool, typer.Option(help="Launch ComfyUI in background")] = False,
    extra: List[str] = typer.Argument(None),
):
    launch_command(background, extra)


@app.command("set-default", help="Set default ComfyUI path")
@tracking.track_command()
def set_default(
    workspace_path: str,
    launch_extras: Annotated[str, typer.Option(help="Specify extra options for launch")] = "",
):
    comfy_path = os.path.abspath(os.path.expanduser(workspace_path))

    if not os.path.exists(comfy_path):
        print(
            f"\nPath not found: {comfy_path}.\n",
            file=sys.stderr,
        )
        raise typer.Exit(code=1)

    is_comfy_repo, comfy_repo = check_comfy_repo(comfy_path)
    if not is_comfy_repo:
        print(
            f"\nSpecified path is not a ComfyUI path: {comfy_path}.\n",
            file=sys.stderr,
        )
        raise typer.Exit(code=1)

    comfy_path = comfy_repo.working_dir

    print(f"Specified path is set as default ComfyUI path: {comfy_path} ")
    workspace_manager.set_default_workspace(comfy_path)
    workspace_manager.set_default_launch_extras(launch_extras)


@app.command(help="Show which ComfyUI is selected.")
@tracking.track_command()
def which():
    comfy_path = workspace_manager.workspace_path
    if comfy_path is None:
        print(
            "ComfyUI not found, please run 'comfy install', run 'comfy' in a ComfyUI directory, or specify the workspace path with '--workspace'."
        )
        raise typer.Exit(code=1)

    print(f"Target ComfyUI path: {comfy_path}")


@app.command(help="Print out current environment variables.")
@tracking.track_command()
def env():
    check_for_updates()
    _env_checker = EnvChecker()
    table = _env_checker.fill_print_table()
    workspace_manager.fill_print_table(table)
    console.print(table)


@app.command(hidden=True)
@tracking.track_command()
def nodes():
    print("\n[bold red] No such command, did you mean 'comfy node' instead?[/bold red]\n")


@app.command(hidden=True)
@tracking.track_command()
def models():
    print("\n[bold red] No such command, did you mean 'comfy model' instead?[/bold red]\n")


@app.command(help="Provide feedback on the Comfy CLI tool.")
@tracking.track_command()
def feedback():
    print("Feedback Collection for Comfy CLI Tool\n")

    # General Satisfaction
    general_satisfaction_score = ui.prompt_select(
        question="On a scale of 1 to 5, how satisfied are you with the Comfy CLI tool? (1 being very dissatisfied and 5 being very satisfied)",
        choices=["1", "2", "3", "4", "5"],
        force_prompting=True,
    )
    tracking.track_event("feedback_general_satisfaction", {"score": general_satisfaction_score})

    # Usability and User Experience
    usability_satisfaction_score = ui.prompt_select(
        question="On a scale of 1 to 5,  how satisfied are you with the usability and user experience of the Comfy CLI tool? (1 being very dissatisfied and 5 being very satisfied)",
        choices=["1", "2", "3", "4", "5"],
        force_prompting=True,
    )
    tracking.track_event("feedback_usability_satisfaction", {"score": usability_satisfaction_score})

    # Additional Feature-Specific Feedback
    if questionary.confirm("Do you want to provide additional feature-specific feedback on our GitHub page?").ask():
        tracking.track_event("feedback_additional")
        webbrowser.open("https://github.com/Comfy-Org/comfy-cli/issues/new/choose")

    print("Thank you for your feedback!")


@app.command(help="Download a standalone Python interpreter and dependencies based on an existing comfyui workspace")
@tracking.track_command()
def standalone(
    platform: Annotated[
        Optional[constants.OS],
        typer.Option(
            show_default=False,
            help="Create standalone Python for specified platform",
        ),
    ] = None,
    proc: Annotated[
        Optional[constants.PROC],
        typer.Option(
            show_default=False,
            help="Create standalone Python for specified processor",
        ),
    ] = None,
    nvidia: Annotated[
        Optional[bool],
        typer.Option(
            show_default=False,
            help="Create standalone Python for Nvidia gpu",
            callback=g_gpu_exclusivity.validate,
        ),
    ] = None,
    cuda_version: Annotated[CUDAVersion, typer.Option(show_default=True)] = CUDAVersion.v12_1,
    amd: Annotated[
        Optional[bool],
        typer.Option(
            show_default=False,
            help="Create standalone Python for AMD gpu",
            callback=g_gpu_exclusivity.validate,
        ),
    ] = None,
    m_series: Annotated[
        Optional[bool],
        typer.Option(
            show_default=False,
            help="Create standalone Python for Mac M-Series gpu",
            callback=g_gpu_exclusivity.validate,
        ),
    ] = None,
    intel_arc: Annotated[
        Optional[bool],
        typer.Option(
            hidden=True,
            show_default=False,
            help="(Beta support) Create standalone Python for Intel Arc gpu, based on https://github.com/comfyanonymous/ComfyUI/pull/3439",
            callback=g_gpu_exclusivity.validate,
        ),
    ] = None,
    cpu: Annotated[
        Optional[bool],
        typer.Option(
            show_default=False,
            help="Create standalone Python for CPU",
            callback=g_gpu_exclusivity.validate,
        ),
    ] = None,
):
    comfy_path, _ = workspace_manager.get_workspace_path()

    platform = utils.get_os() if platform is None else platform
    proc = utils.get_proc() if proc is None else proc

    if cpu:
        gpu = GPU_OPTION.CPU
    elif nvidia:
        gpu = GPU_OPTION.NVIDIA
    elif amd:
        gpu = GPU_OPTION.AMD
    elif m_series:
        gpu = GPU_OPTION.M_SERIES
    elif intel_arc:
        gpu = GPU_OPTION.INTEL_ARC
    else:
        if platform == constants.OS.MACOS:
            gpu = ui.prompt_select_enum(
                "What type of Mac do you have?",
                [GPU_OPTION.M_SERIES, GPU_OPTION.MAC_INTEL],
            )
        else:
            gpu = ui.prompt_select_enum(
                "What GPU do you have?",
                [GPU_OPTION.NVIDIA, GPU_OPTION.AMD, GPU_OPTION.INTEL_ARC, GPU_OPTION.CPU],
            )

    if gpu == GPU_OPTION.INTEL_ARC:
        print("[bold yellow]Installing on Intel ARC is not yet completely supported[/bold yellow]")
        env_check = env_checker.EnvChecker()
        if env_check.conda_env is None:
            print("[bold red]Intel ARC support requires conda environment to be activated.[/bold red]")
            raise typer.Exit(code=1)
        if intel_arc is None:
            confirm_result = ui.prompt_confirm_action(
                "Are you sure you want to try beta install feature on Intel ARC?", True
            )
            if not confirm_result:
                raise typer.Exit(code=0)
        print("[bold yellow]Installing on Intel ARC is in beta stage.[/bold yellow]")

    sty = StandalonePython.FromDistro(platform=platform, proc=proc)
    sty.precache_comfy_deps(comfyDir=comfy_path, gpu=gpu)
    sty.to_tarball()


app.add_typer(models_command.app, name="model", help="Manage models.")
app.add_typer(custom_nodes.app, name="node", help="Manage custom nodes.")
app.add_typer(custom_nodes.manager_app, name="manager", help="Manage ComfyUI-Manager.")
app.add_typer(tracking.app, name="tracking", help="Manage analytics tracking settings.")
app.add_typer(snapshot_command.app, name="snapshot", help="Manage custom nodes.")<|MERGE_RESOLUTION|>--- conflicted
+++ resolved
@@ -13,13 +13,10 @@
 from comfy_cli import constants, env_checker, logging, tracking, ui, utils
 from comfy_cli.command import custom_nodes
 from comfy_cli.command import install as install_inner
-<<<<<<< HEAD
-from comfy_cli.command.snapshot import command as snapshot_command
-=======
 from comfy_cli.command import run as run_inner
 from comfy_cli.command.launch import launch as launch_command
->>>>>>> 7ce59eb8
 from comfy_cli.command.models import models as models_command
+from comfy_cli.command.snapshot import command as snapshot_command
 from comfy_cli.config_manager import ConfigManager
 from comfy_cli.constants import GPU_OPTION, CUDAVersion
 from comfy_cli.env_checker import EnvChecker
@@ -216,14 +213,6 @@
             callback=g_gpu_exclusivity.validate,
         ),
     ] = None,
-<<<<<<< HEAD
-    commit: Annotated[
-        Optional[str], typer.Option(help="Specify commit hash for ComfyUI")
-    ] = None,
-    snapshot: Annotated[
-        str, typer.Option(help="Specify path to comfy-lock.yaml ")
-    ] = None,
-=======
     commit: Annotated[Optional[str], typer.Option(help="Specify commit hash for ComfyUI")] = None,
     fast_deps: Annotated[
         Optional[bool],
@@ -233,25 +222,15 @@
             help="Use new fast dependency installer",
         ),
     ] = False,
->>>>>>> 7ce59eb8
+    snapshot: Annotated[str, typer.Option(help="Specify path to comfy-lock.yaml")] = None,
 ):
     check_for_updates()
     checker = EnvChecker()
 
-<<<<<<< HEAD
     if snapshot is not None:
         snapshot = os.path.abspath(snapshot)
 
-    comfy_path = workspace_manager.get_specified_workspace()
-
-    if comfy_path is None:
-        comfy_path = workspace_manager.workspace_path
-
-    if comfy_path is None:
-        comfy_path = utils.get_not_user_set_default_workspace()
-=======
     comfy_path, _ = workspace_manager.get_workspace_path()
->>>>>>> 7ce59eb8
 
     is_comfy_installed_at_path, repo_dir = check_comfy_repo(comfy_path)
     if is_comfy_installed_at_path and not restore:
