--- conflicted
+++ resolved
@@ -109,10 +109,7 @@
 
     def __init__(self):
         self.env_checker = EnvChecker()
-<<<<<<< HEAD
-=======
         self.workspace_manager = WorkspaceManager()
->>>>>>> 74d5dc94
         self.metadata = ComfyLockYAMLStruct(basics=Basics(), models=[])
 
     def scan_dir(self):
