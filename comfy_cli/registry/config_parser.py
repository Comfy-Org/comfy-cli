import os
import subprocess
from typing import Optional

import tomlkit
import tomlkit.exceptions
import typer

from comfy_cli import ui
from comfy_cli.registry.types import (
    ComfyConfig,
    License,
    Model,
    ProjectConfig,
    PyProjectConfig,
    URLs,
)


def create_comfynode_config():
    # Create the initial structure of the TOML document
    document = tomlkit.document()

    project = tomlkit.table()
    project["name"] = ""
    project["description"] = ""
    project["version"] = "1.0.0"
    project["dependencies"] = tomlkit.aot()
    project["license"] = "LICENSE"

    urls = tomlkit.table()
    urls["Repository"] = ""

    project.add("urls", urls)
    document.add("project", project)

    # Create the tool table
    tool = tomlkit.table()
    document.add(tomlkit.comment(" Used by Comfy Registry https://registry.comfy.org"))

    comfy = tomlkit.table()
    comfy["PublisherId"] = ""
    comfy["DisplayName"] = "ComfyUI-AIT"
    comfy["Icon"] = ""
    comfy["includes"] = tomlkit.array()

    tool.add("comfy", comfy)
    document.add("tool", tool)

    # Add the default model
    # models = tomlkit.array()
    # model = tomlkit.inline_table()
    # model["location"] = "/checkpoints/model.safetensor"
    # model["model_url"] = "https://example.com/model.zip"
    # models.append(model)
    # comfy["Models"] = models

    # Write the TOML document to a file
    try:
        with open("pyproject.toml", "w") as toml_file:
            toml_file.write(tomlkit.dumps(document))
    except IOError as e:
        raise Exception("Failed to write 'pyproject.toml'") from e


def sanitize_node_name(name: str) -> str:
    """Remove common ComfyUI-related prefixes from a string.

    Args:
        name: The string to process

    Returns:
        The string with any ComfyUI-related prefix removed
    """
    name = name.lower()
    prefixes = [
        "comfyui-",
        "comfyui_",
        "comfy-",
        "comfy_",
        "comfy",
        "comfyui",
    ]

    for prefix in prefixes:
        name = name.removeprefix(prefix)
    return name


def initialize_project_config():
    create_comfynode_config()

    with open("pyproject.toml", "r") as file:
        document = tomlkit.parse(file.read())

    # Get the current git remote URL
    try:
        git_remote_url = subprocess.check_output(["git", "remote", "get-url", "origin"]).decode().strip()
    except subprocess.CalledProcessError as e:
        raise Exception("Could not retrieve Git remote URL. Are you in a Git repository?") from e

    # Convert SSH URL to HTTPS if needed
    if git_remote_url.startswith("git@github.com:"):
        git_remote_url = git_remote_url.replace("git@github.com:", "https://github.com/")

    # Ensure the URL ends with `.git` and remove it to obtain the plain URL
    repo_name = git_remote_url.rsplit("/", maxsplit=1)[-1].replace(".git", "")
    git_remote_url = git_remote_url.replace(".git", "")

    project = document.get("project", tomlkit.table())
    urls = project.get("urls", tomlkit.table())
    urls["Repository"] = git_remote_url
    urls["Documentation"] = git_remote_url + "/wiki"
    urls["Bug Tracker"] = git_remote_url + "/issues"

    project["urls"] = urls
    project["name"] = sanitize_node_name(repo_name)
    project["description"] = ""
    project["version"] = "1.0.0"

    # Update the license field to comply with pyproject.toml spec
    license_table = tomlkit.inline_table()
    license_table["file"] = "LICENSE"
    project["license"] = license_table

    # Classifiers
<<<<<<< HEAD

    project["classifiers"] = tomlkit.array()
    project["classifiers"].comment("""
# classifiers = [
#     # For OS-independent nodes (works on all operating systems)
#     "Operating System :: OS Independent",
# 
#     # OR for OS-specific nodes, specify the supported systems:
#     "Operating System :: Microsoft :: Windows",  # Windows specific
#     "Operating System :: POSIX :: Linux",  # Linux specific
#     "Operating System :: MacOS",  # macOS specific
#     
#     # GPU Accelerator support
#     "Environment :: GPU :: NVIDIA CUDA",    # NVIDIA CUDA support
#     "Environment :: GPU :: AMD ROCm",       # AMD ROCm support
#     "Environment :: GPU :: Intel Arc",      # Intel Arc support
#     "Environment :: NPU :: Huawei Ascend",  # Huawei Ascend support
#     "Environment :: GPU :: Apple Metal",    # Apple Metal support
# ]
""")
=======
    # [project]
    # classifiers = [
    #     # For OS-independent nodes (works on all operating systems)
    #     "Operating System :: OS Independent",

    #     # OR for OS-specific nodes, specify the supported systems:
    #     "Operating System :: Microsoft :: Windows",  # Windows specific
    #     "Operating System :: POSIX :: Linux",  # Linux specific
    #     "Operating System :: MacOS",  # macOS specific
        
    #     # GPU Accelerator support. Pick the ones that are supported by your extension.
    #     "Environment :: GPU :: NVIDIA CUDA",    # NVIDIA CUDA support
    #     "Environment :: GPU :: AMD ROCm",       # AMD ROCm support
    #     "Environment :: GPU :: Intel Arc",      # Intel Arc support
    #     "Environment :: NPU :: Huawei Ascend",  # Huawei Ascend support
    #     "Environment :: GPU :: Apple Metal",    # Apple Metal support
    # ]
    project["classifiers"] = tomlkit.array(
        "Operating System :: OS Independent",
        "Environment :: GPU :: NVIDIA CUDA",
        "Environment :: GPU :: AMD ROCm",
        "Environment :: GPU :: Intel Arc",
        "Environment :: NPU :: Huawei Ascend",
        "Environment :: GPU :: Apple Metal",
    )
>>>>>>> 15e85dd0

    tool = document.get("tool", tomlkit.table())
    comfy = tool.get("comfy", tomlkit.table())
    comfy["DisplayName"] = repo_name
    document.add(tomlkit.comment('"requires-comfyui" = ">=1.0.0" # ComfyUI version compatibility'))
    # comfy["requires-comfyui"] = ">=1.0.0" # ComfyUI version compatibility

    tool["comfy"] = comfy
    document["tool"] = tool

    # Handle dependencies
    if os.path.exists("requirements.txt"):
        with open("requirements.txt", "r") as req_file:
            dependencies = [line.strip() for line in req_file if line.strip()]
        project["dependencies"] = dependencies
    else:
        print("Warning: 'requirements.txt' not found. No dependencies will be added.")

    # Write the updated config to a new file in the current directory
    try:
        with open("pyproject.toml", "w") as toml_file:
            toml_file.write(tomlkit.dumps(document))
        print("pyproject.toml has been created successfully in the current directory.")
    except IOError as e:
        raise IOError("Failed to write 'pyproject.toml'") from e


def extract_node_configuration(
    path: str = os.path.join(os.getcwd(), "pyproject.toml"),
) -> Optional[PyProjectConfig]:
    if not os.path.isfile(path):
        ui.display_error_message("No pyproject.toml file found in the current directory.")
        return None

    with open(path, "r") as file:
        data = tomlkit.load(file)

    project_data = data.get("project", {})
    urls_data = project_data.get("urls", {})
    comfy_data = data.get("tool", {}).get("comfy", {})

    license_data = project_data.get("license", {})
    if isinstance(license_data, str):
        license = License(text=license_data)
        typer.echo(
            'Warning: License should be in one of these two formats: license = {file = "LICENSE"} OR license = {text = "MIT License"}. Please check the documentation: https://docs.comfy.org/registry/specifications.'
        )
    elif isinstance(license_data, dict):
        if "file" in license_data or "text" in license_data:
            license = License(file=license_data.get("file", ""), text=license_data.get("text", ""))
        else:
            typer.echo(
                'Warning: License should be in one of these two formats: license = {file = "LICENSE"} OR license = {text = "MIT License"}. Please check the documentation: https://docs.comfy.org/registry/specifications.'
            )
            license = License()
    else:
        license = License()
        typer.echo(
            'Warning: License should be in one of these two formats: license = {file = "LICENSE"} OR license = {text = "MIT License"}. Please check the documentation: https://docs.comfy.org/registry/specifications.'
        )

    project = ProjectConfig(
        name=project_data.get("name", ""),
        description=project_data.get("description", ""),
        version=project_data.get("version", ""),
        requires_python=project_data.get("requires-python", ""),
        dependencies=project_data.get("dependencies", []),
        license=license,
        urls=URLs(
            homepage=urls_data.get("Homepage", ""),
            documentation=urls_data.get("Documentation", ""),
            repository=urls_data.get("Repository", ""),
            issues=urls_data.get("Issues", ""),
        ),
    )

    comfy = ComfyConfig(
        publisher_id=comfy_data.get("PublisherId", ""),
        display_name=comfy_data.get("DisplayName", ""),
        icon=comfy_data.get("Icon", ""),
        models=[Model(location=m["location"], model_url=m["model_url"]) for m in comfy_data.get("Models", [])],
        includes=comfy_data.get("includes", []),
    )

    return PyProjectConfig(project=project, tool_comfy=comfy)<|MERGE_RESOLUTION|>--- conflicted
+++ resolved
@@ -123,9 +123,7 @@
     license_table["file"] = "LICENSE"
     project["license"] = license_table
 
-    # Classifiers
-<<<<<<< HEAD
-
+    # [project].classfiers Classifiers uncommentable hint for OS/GPU support
     project["classifiers"] = tomlkit.array()
     project["classifiers"].comment("""
 # classifiers = [
@@ -137,7 +135,7 @@
 #     "Operating System :: POSIX :: Linux",  # Linux specific
 #     "Operating System :: MacOS",  # macOS specific
 #     
-#     # GPU Accelerator support
+#     # GPU Accelerator support. Pick the ones that are supported by your extension.
 #     "Environment :: GPU :: NVIDIA CUDA",    # NVIDIA CUDA support
 #     "Environment :: GPU :: AMD ROCm",       # AMD ROCm support
 #     "Environment :: GPU :: Intel Arc",      # Intel Arc support
@@ -145,42 +143,15 @@
 #     "Environment :: GPU :: Apple Metal",    # Apple Metal support
 # ]
 """)
-=======
-    # [project]
-    # classifiers = [
-    #     # For OS-independent nodes (works on all operating systems)
-    #     "Operating System :: OS Independent",
-
-    #     # OR for OS-specific nodes, specify the supported systems:
-    #     "Operating System :: Microsoft :: Windows",  # Windows specific
-    #     "Operating System :: POSIX :: Linux",  # Linux specific
-    #     "Operating System :: MacOS",  # macOS specific
-        
-    #     # GPU Accelerator support. Pick the ones that are supported by your extension.
-    #     "Environment :: GPU :: NVIDIA CUDA",    # NVIDIA CUDA support
-    #     "Environment :: GPU :: AMD ROCm",       # AMD ROCm support
-    #     "Environment :: GPU :: Intel Arc",      # Intel Arc support
-    #     "Environment :: NPU :: Huawei Ascend",  # Huawei Ascend support
-    #     "Environment :: GPU :: Apple Metal",    # Apple Metal support
-    # ]
-    project["classifiers"] = tomlkit.array(
-        "Operating System :: OS Independent",
-        "Environment :: GPU :: NVIDIA CUDA",
-        "Environment :: GPU :: AMD ROCm",
-        "Environment :: GPU :: Intel Arc",
-        "Environment :: NPU :: Huawei Ascend",
-        "Environment :: GPU :: Apple Metal",
-    )
->>>>>>> 15e85dd0
 
     tool = document.get("tool", tomlkit.table())
     comfy = tool.get("comfy", tomlkit.table())
     comfy["DisplayName"] = repo_name
-    document.add(tomlkit.comment('"requires-comfyui" = ">=1.0.0" # ComfyUI version compatibility'))
-    # comfy["requires-comfyui"] = ">=1.0.0" # ComfyUI version compatibility
 
     tool["comfy"] = comfy
     document["tool"] = tool
+    # [tool.comfy].requires-comfyui Uncommentable hint for ComfyUI version compatibility
+    document.add(tomlkit.comment('requires-comfyui = ">=1.0.0" # ComfyUI version compatibility'))
 
     # Handle dependencies
     if os.path.exists("requirements.txt"):
