--- conflicted
+++ resolved
@@ -103,11 +103,7 @@
 
         # To check more robustly, verify up to the `.git` path.
         manager_path = os.path.join(
-<<<<<<< HEAD
             self.comfy_repo.working_dir, "ComfyUI", "custom_nodes", "ComfyUI-Manager"
-=======
-            self.comfy_repo.working_dir, "custom_nodes", "ComfyUI-Manager"
->>>>>>> 74d5dc94
         )
         return manager_path
 
@@ -117,15 +113,11 @@
 
         # To check more robustly, verify up to the `.git` path.
         manager_git_path = os.path.join(
-<<<<<<< HEAD
             self.comfy_repo.working_dir,
             "ComfyUI",
             "custom_nodes",
             "ComfyUI-Manager",
             ".git",
-=======
-            self.comfy_repo.working_dir, "custom_nodes", "ComfyUI-Manager", ".git"
->>>>>>> 74d5dc94
         )
         return os.path.exists(manager_git_path)
 
@@ -142,9 +134,7 @@
         return None
 
     def check(self):
-        self.virtualenv_path = (
-            os.environ.get("VIRTUAL_ENV") if os.environ.get("VIRTUAL_ENV") else None
-        )
+        self.virtualenv_path = ()
         self.conda_env = (
             os.environ.get("CONDA_DEFAULT_ENV")
             if os.environ.get("CONDA_DEFAULT_ENV")
